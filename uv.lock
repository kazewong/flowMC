version = 1
requires-python = ">=3.11"
resolution-markers = [
    "python_full_version < '3.12'",
    "python_full_version == '3.12.*'",
    "python_full_version >= '3.13'",
]

[[package]]
name = "absl-py"
version = "2.1.0"
source = { registry = "https://pypi.org/simple" }
sdist = { url = "https://files.pythonhosted.org/packages/7a/8f/fc001b92ecc467cc32ab38398bd0bfb45df46e7523bf33c2ad22a505f06e/absl-py-2.1.0.tar.gz", hash = "sha256:7820790efbb316739cde8b4e19357243fc3608a152024288513dd968d7d959ff", size = 118055 }
wheels = [
    { url = "https://files.pythonhosted.org/packages/a2/ad/e0d3c824784ff121c03cc031f944bc7e139a8f1870ffd2845cc2dd76f6c4/absl_py-2.1.0-py3-none-any.whl", hash = "sha256:526a04eadab8b4ee719ce68f204172ead1027549089702d99b9059f129ff1308", size = 133706 },
]

[[package]]
name = "appnope"
version = "0.1.4"
source = { registry = "https://pypi.org/simple" }
sdist = { url = "https://files.pythonhosted.org/packages/35/5d/752690df9ef5b76e169e68d6a129fa6d08a7100ca7f754c89495db3c6019/appnope-0.1.4.tar.gz", hash = "sha256:1de3860566df9caf38f01f86f65e0e13e379af54f9e4bee1e66b48f2efffd1ee", size = 4170 }
wheels = [
    { url = "https://files.pythonhosted.org/packages/81/29/5ecc3a15d5a33e31b26c11426c45c501e439cb865d0bff96315d86443b78/appnope-0.1.4-py2.py3-none-any.whl", hash = "sha256:502575ee11cd7a28c0205f379b525beefebab9d161b7c964670864014ed7213c", size = 4321 },
]

[[package]]
name = "arviz"
version = "0.21.0"
source = { registry = "https://pypi.org/simple" }
dependencies = [
    { name = "h5netcdf" },
    { name = "matplotlib" },
    { name = "numpy" },
    { name = "packaging" },
    { name = "pandas" },
    { name = "scipy" },
    { name = "setuptools" },
    { name = "typing-extensions" },
    { name = "xarray" },
    { name = "xarray-einstats" },
]
sdist = { url = "https://files.pythonhosted.org/packages/16/f9/68758d136599d0a48344f5528d8da3f1f6e10df119ff3dd95e8535595e8d/arviz-0.21.0.tar.gz", hash = "sha256:ad5c99b998b750e585bdd1f3ba11e3f8729e01d06dc7fdc251450039e88cfd71", size = 1586252 }
wheels = [
    { url = "https://files.pythonhosted.org/packages/53/a5/ee388284ef7fc945f3f58ef6a1045e45f7124aa73d0ecab556e23e5bd3ee/arviz-0.21.0-py3-none-any.whl", hash = "sha256:fee1008af6d10c35dbd6b3335569d46a685d87be1b23e17f1fd0ef673aae5623", size = 1667842 },
]

[[package]]
name = "asttokens"
version = "3.0.0"
source = { registry = "https://pypi.org/simple" }
sdist = { url = "https://files.pythonhosted.org/packages/4a/e7/82da0a03e7ba5141f05cce0d302e6eed121ae055e0456ca228bf693984bc/asttokens-3.0.0.tar.gz", hash = "sha256:0dcd8baa8d62b0c1d118b399b2ddba3c4aff271d0d7a9e0d4c1681c79035bbc7", size = 61978 }
wheels = [
    { url = "https://files.pythonhosted.org/packages/25/8a/c46dcc25341b5bce5472c718902eb3d38600a903b14fa6aeecef3f21a46f/asttokens-3.0.0-py3-none-any.whl", hash = "sha256:e3078351a059199dd5138cb1c706e6430c05eff2ff136af5eb4790f9d28932e2", size = 26918 },
]

[[package]]
name = "attrs"
version = "24.2.0"
source = { registry = "https://pypi.org/simple" }
sdist = { url = "https://files.pythonhosted.org/packages/fc/0f/aafca9af9315aee06a89ffde799a10a582fe8de76c563ee80bbcdc08b3fb/attrs-24.2.0.tar.gz", hash = "sha256:5cfb1b9148b5b086569baec03f20d7b6bf3bcacc9a42bebf87ffaaca362f6346", size = 792678 }
wheels = [
    { url = "https://files.pythonhosted.org/packages/6a/21/5b6702a7f963e95456c0de2d495f67bf5fd62840ac655dc451586d23d39a/attrs-24.2.0-py3-none-any.whl", hash = "sha256:81921eb96de3191c8258c199618104dd27ac608d9366f5e35d011eae1867ede2", size = 63001 },
]

[[package]]
name = "babel"
version = "2.16.0"
source = { registry = "https://pypi.org/simple" }
sdist = { url = "https://files.pythonhosted.org/packages/2a/74/f1bc80f23eeba13393b7222b11d95ca3af2c1e28edca18af487137eefed9/babel-2.16.0.tar.gz", hash = "sha256:d1f3554ca26605fe173f3de0c65f750f5a42f924499bf134de6423582298e316", size = 9348104 }
wheels = [
    { url = "https://files.pythonhosted.org/packages/ed/20/bc79bc575ba2e2a7f70e8a1155618bb1301eaa5132a8271373a6903f73f8/babel-2.16.0-py3-none-any.whl", hash = "sha256:368b5b98b37c06b7daf6696391c3240c938b37767d4584413e8438c5c435fa8b", size = 9587599 },
]

[[package]]
name = "beautifulsoup4"
version = "4.12.3"
source = { registry = "https://pypi.org/simple" }
dependencies = [
    { name = "soupsieve" },
]
sdist = { url = "https://files.pythonhosted.org/packages/b3/ca/824b1195773ce6166d388573fc106ce56d4a805bd7427b624e063596ec58/beautifulsoup4-4.12.3.tar.gz", hash = "sha256:74e3d1928edc070d21748185c46e3fb33490f22f52a3addee9aee0f4f7781051", size = 581181 }
wheels = [
    { url = "https://files.pythonhosted.org/packages/b1/fe/e8c672695b37eecc5cbf43e1d0638d88d66ba3a44c4d321c796f4e59167f/beautifulsoup4-4.12.3-py3-none-any.whl", hash = "sha256:b80878c9f40111313e55da8ba20bdba06d8fa3969fc68304167741bbf9e082ed", size = 147925 },
]

[[package]]
name = "bleach"
version = "6.2.0"
source = { registry = "https://pypi.org/simple" }
dependencies = [
    { name = "webencodings" },
]
sdist = { url = "https://files.pythonhosted.org/packages/76/9a/0e33f5054c54d349ea62c277191c020c2d6ef1d65ab2cb1993f91ec846d1/bleach-6.2.0.tar.gz", hash = "sha256:123e894118b8a599fd80d3ec1a6d4cc7ce4e5882b1317a7e1ba69b56e95f991f", size = 203083 }
wheels = [
    { url = "https://files.pythonhosted.org/packages/fc/55/96142937f66150805c25c4d0f31ee4132fd33497753400734f9dfdcbdc66/bleach-6.2.0-py3-none-any.whl", hash = "sha256:117d9c6097a7c3d22fd578fcd8d35ff1e125df6736f554da4e432fdd63f31e5e", size = 163406 },
]

[[package]]
name = "certifi"
version = "2024.8.30"
source = { registry = "https://pypi.org/simple" }
sdist = { url = "https://files.pythonhosted.org/packages/b0/ee/9b19140fe824b367c04c5e1b369942dd754c4c5462d5674002f75c4dedc1/certifi-2024.8.30.tar.gz", hash = "sha256:bec941d2aa8195e248a60b31ff9f0558284cf01a52591ceda73ea9afffd69fd9", size = 168507 }
wheels = [
    { url = "https://files.pythonhosted.org/packages/12/90/3c9ff0512038035f59d279fddeb79f5f1eccd8859f06d6163c58798b9487/certifi-2024.8.30-py3-none-any.whl", hash = "sha256:922820b53db7a7257ffbda3f597266d435245903d80737e34f8a45ff3e3230d8", size = 167321 },
]

[[package]]
name = "cffi"
version = "1.17.1"
source = { registry = "https://pypi.org/simple" }
dependencies = [
    { name = "pycparser" },
]
sdist = { url = "https://files.pythonhosted.org/packages/fc/97/c783634659c2920c3fc70419e3af40972dbaf758daa229a7d6ea6135c90d/cffi-1.17.1.tar.gz", hash = "sha256:1c39c6016c32bc48dd54561950ebd6836e1670f2ae46128f67cf49e789c52824", size = 516621 }
wheels = [
    { url = "https://files.pythonhosted.org/packages/6b/f4/927e3a8899e52a27fa57a48607ff7dc91a9ebe97399b357b85a0c7892e00/cffi-1.17.1-cp311-cp311-macosx_10_9_x86_64.whl", hash = "sha256:a45e3c6913c5b87b3ff120dcdc03f6131fa0065027d0ed7ee6190736a74cd401", size = 182264 },
    { url = "https://files.pythonhosted.org/packages/6c/f5/6c3a8efe5f503175aaddcbea6ad0d2c96dad6f5abb205750d1b3df44ef29/cffi-1.17.1-cp311-cp311-macosx_11_0_arm64.whl", hash = "sha256:30c5e0cb5ae493c04c8b42916e52ca38079f1b235c2f8ae5f4527b963c401caf", size = 178651 },
    { url = "https://files.pythonhosted.org/packages/94/dd/a3f0118e688d1b1a57553da23b16bdade96d2f9bcda4d32e7d2838047ff7/cffi-1.17.1-cp311-cp311-manylinux_2_12_i686.manylinux2010_i686.manylinux_2_17_i686.manylinux2014_i686.whl", hash = "sha256:f75c7ab1f9e4aca5414ed4d8e5c0e303a34f4421f8a0d47a4d019ceff0ab6af4", size = 445259 },
    { url = "https://files.pythonhosted.org/packages/2e/ea/70ce63780f096e16ce8588efe039d3c4f91deb1dc01e9c73a287939c79a6/cffi-1.17.1-cp311-cp311-manylinux_2_17_aarch64.manylinux2014_aarch64.whl", hash = "sha256:a1ed2dd2972641495a3ec98445e09766f077aee98a1c896dcb4ad0d303628e41", size = 469200 },
    { url = "https://files.pythonhosted.org/packages/1c/a0/a4fa9f4f781bda074c3ddd57a572b060fa0df7655d2a4247bbe277200146/cffi-1.17.1-cp311-cp311-manylinux_2_17_ppc64le.manylinux2014_ppc64le.whl", hash = "sha256:46bf43160c1a35f7ec506d254e5c890f3c03648a4dbac12d624e4490a7046cd1", size = 477235 },
    { url = "https://files.pythonhosted.org/packages/62/12/ce8710b5b8affbcdd5c6e367217c242524ad17a02fe5beec3ee339f69f85/cffi-1.17.1-cp311-cp311-manylinux_2_17_s390x.manylinux2014_s390x.whl", hash = "sha256:a24ed04c8ffd54b0729c07cee15a81d964e6fee0e3d4d342a27b020d22959dc6", size = 459721 },
    { url = "https://files.pythonhosted.org/packages/ff/6b/d45873c5e0242196f042d555526f92aa9e0c32355a1be1ff8c27f077fd37/cffi-1.17.1-cp311-cp311-manylinux_2_17_x86_64.manylinux2014_x86_64.whl", hash = "sha256:610faea79c43e44c71e1ec53a554553fa22321b65fae24889706c0a84d4ad86d", size = 467242 },
    { url = "https://files.pythonhosted.org/packages/1a/52/d9a0e523a572fbccf2955f5abe883cfa8bcc570d7faeee06336fbd50c9fc/cffi-1.17.1-cp311-cp311-musllinux_1_1_aarch64.whl", hash = "sha256:a9b15d491f3ad5d692e11f6b71f7857e7835eb677955c00cc0aefcd0669adaf6", size = 477999 },
    { url = "https://files.pythonhosted.org/packages/44/74/f2a2460684a1a2d00ca799ad880d54652841a780c4c97b87754f660c7603/cffi-1.17.1-cp311-cp311-musllinux_1_1_i686.whl", hash = "sha256:de2ea4b5833625383e464549fec1bc395c1bdeeb5f25c4a3a82b5a8c756ec22f", size = 454242 },
    { url = "https://files.pythonhosted.org/packages/f8/4a/34599cac7dfcd888ff54e801afe06a19c17787dfd94495ab0c8d35fe99fb/cffi-1.17.1-cp311-cp311-musllinux_1_1_x86_64.whl", hash = "sha256:fc48c783f9c87e60831201f2cce7f3b2e4846bf4d8728eabe54d60700b318a0b", size = 478604 },
    { url = "https://files.pythonhosted.org/packages/34/33/e1b8a1ba29025adbdcda5fb3a36f94c03d771c1b7b12f726ff7fef2ebe36/cffi-1.17.1-cp311-cp311-win32.whl", hash = "sha256:85a950a4ac9c359340d5963966e3e0a94a676bd6245a4b55bc43949eee26a655", size = 171727 },
    { url = "https://files.pythonhosted.org/packages/3d/97/50228be003bb2802627d28ec0627837ac0bf35c90cf769812056f235b2d1/cffi-1.17.1-cp311-cp311-win_amd64.whl", hash = "sha256:caaf0640ef5f5517f49bc275eca1406b0ffa6aa184892812030f04c2abf589a0", size = 181400 },
    { url = "https://files.pythonhosted.org/packages/5a/84/e94227139ee5fb4d600a7a4927f322e1d4aea6fdc50bd3fca8493caba23f/cffi-1.17.1-cp312-cp312-macosx_10_9_x86_64.whl", hash = "sha256:805b4371bf7197c329fcb3ead37e710d1bca9da5d583f5073b799d5c5bd1eee4", size = 183178 },
    { url = "https://files.pythonhosted.org/packages/da/ee/fb72c2b48656111c4ef27f0f91da355e130a923473bf5ee75c5643d00cca/cffi-1.17.1-cp312-cp312-macosx_11_0_arm64.whl", hash = "sha256:733e99bc2df47476e3848417c5a4540522f234dfd4ef3ab7fafdf555b082ec0c", size = 178840 },
    { url = "https://files.pythonhosted.org/packages/cc/b6/db007700f67d151abadf508cbfd6a1884f57eab90b1bb985c4c8c02b0f28/cffi-1.17.1-cp312-cp312-manylinux_2_12_i686.manylinux2010_i686.manylinux_2_17_i686.manylinux2014_i686.whl", hash = "sha256:1257bdabf294dceb59f5e70c64a3e2f462c30c7ad68092d01bbbfb1c16b1ba36", size = 454803 },
    { url = "https://files.pythonhosted.org/packages/1a/df/f8d151540d8c200eb1c6fba8cd0dfd40904f1b0682ea705c36e6c2e97ab3/cffi-1.17.1-cp312-cp312-manylinux_2_17_aarch64.manylinux2014_aarch64.whl", hash = "sha256:da95af8214998d77a98cc14e3a3bd00aa191526343078b530ceb0bd710fb48a5", size = 478850 },
    { url = "https://files.pythonhosted.org/packages/28/c0/b31116332a547fd2677ae5b78a2ef662dfc8023d67f41b2a83f7c2aa78b1/cffi-1.17.1-cp312-cp312-manylinux_2_17_ppc64le.manylinux2014_ppc64le.whl", hash = "sha256:d63afe322132c194cf832bfec0dc69a99fb9bb6bbd550f161a49e9e855cc78ff", size = 485729 },
    { url = "https://files.pythonhosted.org/packages/91/2b/9a1ddfa5c7f13cab007a2c9cc295b70fbbda7cb10a286aa6810338e60ea1/cffi-1.17.1-cp312-cp312-manylinux_2_17_s390x.manylinux2014_s390x.whl", hash = "sha256:f79fc4fc25f1c8698ff97788206bb3c2598949bfe0fef03d299eb1b5356ada99", size = 471256 },
    { url = "https://files.pythonhosted.org/packages/b2/d5/da47df7004cb17e4955df6a43d14b3b4ae77737dff8bf7f8f333196717bf/cffi-1.17.1-cp312-cp312-manylinux_2_17_x86_64.manylinux2014_x86_64.whl", hash = "sha256:b62ce867176a75d03a665bad002af8e6d54644fad99a3c70905c543130e39d93", size = 479424 },
    { url = "https://files.pythonhosted.org/packages/0b/ac/2a28bcf513e93a219c8a4e8e125534f4f6db03e3179ba1c45e949b76212c/cffi-1.17.1-cp312-cp312-musllinux_1_1_aarch64.whl", hash = "sha256:386c8bf53c502fff58903061338ce4f4950cbdcb23e2902d86c0f722b786bbe3", size = 484568 },
    { url = "https://files.pythonhosted.org/packages/d4/38/ca8a4f639065f14ae0f1d9751e70447a261f1a30fa7547a828ae08142465/cffi-1.17.1-cp312-cp312-musllinux_1_1_x86_64.whl", hash = "sha256:4ceb10419a9adf4460ea14cfd6bc43d08701f0835e979bf821052f1805850fe8", size = 488736 },
    { url = "https://files.pythonhosted.org/packages/86/c5/28b2d6f799ec0bdecf44dced2ec5ed43e0eb63097b0f58c293583b406582/cffi-1.17.1-cp312-cp312-win32.whl", hash = "sha256:a08d7e755f8ed21095a310a693525137cfe756ce62d066e53f502a83dc550f65", size = 172448 },
    { url = "https://files.pythonhosted.org/packages/50/b9/db34c4755a7bd1cb2d1603ac3863f22bcecbd1ba29e5ee841a4bc510b294/cffi-1.17.1-cp312-cp312-win_amd64.whl", hash = "sha256:51392eae71afec0d0c8fb1a53b204dbb3bcabcb3c9b807eedf3e1e6ccf2de903", size = 181976 },
    { url = "https://files.pythonhosted.org/packages/8d/f8/dd6c246b148639254dad4d6803eb6a54e8c85c6e11ec9df2cffa87571dbe/cffi-1.17.1-cp313-cp313-macosx_10_13_x86_64.whl", hash = "sha256:f3a2b4222ce6b60e2e8b337bb9596923045681d71e5a082783484d845390938e", size = 182989 },
    { url = "https://files.pythonhosted.org/packages/8b/f1/672d303ddf17c24fc83afd712316fda78dc6fce1cd53011b839483e1ecc8/cffi-1.17.1-cp313-cp313-macosx_11_0_arm64.whl", hash = "sha256:0984a4925a435b1da406122d4d7968dd861c1385afe3b45ba82b750f229811e2", size = 178802 },
    { url = "https://files.pythonhosted.org/packages/0e/2d/eab2e858a91fdff70533cab61dcff4a1f55ec60425832ddfdc9cd36bc8af/cffi-1.17.1-cp313-cp313-manylinux_2_12_i686.manylinux2010_i686.manylinux_2_17_i686.manylinux2014_i686.whl", hash = "sha256:d01b12eeeb4427d3110de311e1774046ad344f5b1a7403101878976ecd7a10f3", size = 454792 },
    { url = "https://files.pythonhosted.org/packages/75/b2/fbaec7c4455c604e29388d55599b99ebcc250a60050610fadde58932b7ee/cffi-1.17.1-cp313-cp313-manylinux_2_17_aarch64.manylinux2014_aarch64.whl", hash = "sha256:706510fe141c86a69c8ddc029c7910003a17353970cff3b904ff0686a5927683", size = 478893 },
    { url = "https://files.pythonhosted.org/packages/4f/b7/6e4a2162178bf1935c336d4da8a9352cccab4d3a5d7914065490f08c0690/cffi-1.17.1-cp313-cp313-manylinux_2_17_ppc64le.manylinux2014_ppc64le.whl", hash = "sha256:de55b766c7aa2e2a3092c51e0483d700341182f08e67c63630d5b6f200bb28e5", size = 485810 },
    { url = "https://files.pythonhosted.org/packages/c7/8a/1d0e4a9c26e54746dc08c2c6c037889124d4f59dffd853a659fa545f1b40/cffi-1.17.1-cp313-cp313-manylinux_2_17_s390x.manylinux2014_s390x.whl", hash = "sha256:c59d6e989d07460165cc5ad3c61f9fd8f1b4796eacbd81cee78957842b834af4", size = 471200 },
    { url = "https://files.pythonhosted.org/packages/26/9f/1aab65a6c0db35f43c4d1b4f580e8df53914310afc10ae0397d29d697af4/cffi-1.17.1-cp313-cp313-manylinux_2_17_x86_64.manylinux2014_x86_64.whl", hash = "sha256:dd398dbc6773384a17fe0d3e7eeb8d1a21c2200473ee6806bb5e6a8e62bb73dd", size = 479447 },
    { url = "https://files.pythonhosted.org/packages/5f/e4/fb8b3dd8dc0e98edf1135ff067ae070bb32ef9d509d6cb0f538cd6f7483f/cffi-1.17.1-cp313-cp313-musllinux_1_1_aarch64.whl", hash = "sha256:3edc8d958eb099c634dace3c7e16560ae474aa3803a5df240542b305d14e14ed", size = 484358 },
    { url = "https://files.pythonhosted.org/packages/f1/47/d7145bf2dc04684935d57d67dff9d6d795b2ba2796806bb109864be3a151/cffi-1.17.1-cp313-cp313-musllinux_1_1_x86_64.whl", hash = "sha256:72e72408cad3d5419375fc87d289076ee319835bdfa2caad331e377589aebba9", size = 488469 },
    { url = "https://files.pythonhosted.org/packages/bf/ee/f94057fa6426481d663b88637a9a10e859e492c73d0384514a17d78ee205/cffi-1.17.1-cp313-cp313-win32.whl", hash = "sha256:e03eab0a8677fa80d646b5ddece1cbeaf556c313dcfac435ba11f107ba117b5d", size = 172475 },
    { url = "https://files.pythonhosted.org/packages/7c/fc/6a8cb64e5f0324877d503c854da15d76c1e50eb722e320b15345c4d0c6de/cffi-1.17.1-cp313-cp313-win_amd64.whl", hash = "sha256:f6a16c31041f09ead72d69f583767292f750d24913dadacf5756b966aacb3f1a", size = 182009 },
]

[[package]]
name = "cfgv"
version = "3.4.0"
source = { registry = "https://pypi.org/simple" }
sdist = { url = "https://files.pythonhosted.org/packages/11/74/539e56497d9bd1d484fd863dd69cbbfa653cd2aa27abfe35653494d85e94/cfgv-3.4.0.tar.gz", hash = "sha256:e52591d4c5f5dead8e0f673fb16db7949d2cfb3f7da4582893288f0ded8fe560", size = 7114 }
wheels = [
    { url = "https://files.pythonhosted.org/packages/c5/55/51844dd50c4fc7a33b653bfaba4c2456f06955289ca770a5dbd5fd267374/cfgv-3.4.0-py2.py3-none-any.whl", hash = "sha256:b7265b1f29fd3316bfcd2b330d63d024f2bfd8bcb8b0272f8e19a504856c48f9", size = 7249 },
]

[[package]]
name = "charset-normalizer"
version = "3.4.0"
source = { registry = "https://pypi.org/simple" }
sdist = { url = "https://files.pythonhosted.org/packages/f2/4f/e1808dc01273379acc506d18f1504eb2d299bd4131743b9fc54d7be4df1e/charset_normalizer-3.4.0.tar.gz", hash = "sha256:223217c3d4f82c3ac5e29032b3f1c2eb0fb591b72161f86d93f5719079dae93e", size = 106620 }
wheels = [
    { url = "https://files.pythonhosted.org/packages/9c/61/73589dcc7a719582bf56aae309b6103d2762b526bffe189d635a7fcfd998/charset_normalizer-3.4.0-cp311-cp311-macosx_10_9_universal2.whl", hash = "sha256:0d99dd8ff461990f12d6e42c7347fd9ab2532fb70e9621ba520f9e8637161d7c", size = 193339 },
    { url = "https://files.pythonhosted.org/packages/77/d5/8c982d58144de49f59571f940e329ad6e8615e1e82ef84584c5eeb5e1d72/charset_normalizer-3.4.0-cp311-cp311-macosx_10_9_x86_64.whl", hash = "sha256:c57516e58fd17d03ebe67e181a4e4e2ccab1168f8c2976c6a334d4f819fe5944", size = 124366 },
    { url = "https://files.pythonhosted.org/packages/bf/19/411a64f01ee971bed3231111b69eb56f9331a769072de479eae7de52296d/charset_normalizer-3.4.0-cp311-cp311-macosx_11_0_arm64.whl", hash = "sha256:6dba5d19c4dfab08e58d5b36304b3f92f3bd5d42c1a3fa37b5ba5cdf6dfcbcee", size = 118874 },
    { url = "https://files.pythonhosted.org/packages/4c/92/97509850f0d00e9f14a46bc751daabd0ad7765cff29cdfb66c68b6dad57f/charset_normalizer-3.4.0-cp311-cp311-manylinux_2_17_aarch64.manylinux2014_aarch64.whl", hash = "sha256:bf4475b82be41b07cc5e5ff94810e6a01f276e37c2d55571e3fe175e467a1a1c", size = 138243 },
    { url = "https://files.pythonhosted.org/packages/e2/29/d227805bff72ed6d6cb1ce08eec707f7cfbd9868044893617eb331f16295/charset_normalizer-3.4.0-cp311-cp311-manylinux_2_17_ppc64le.manylinux2014_ppc64le.whl", hash = "sha256:ce031db0408e487fd2775d745ce30a7cd2923667cf3b69d48d219f1d8f5ddeb6", size = 148676 },
    { url = "https://files.pythonhosted.org/packages/13/bc/87c2c9f2c144bedfa62f894c3007cd4530ba4b5351acb10dc786428a50f0/charset_normalizer-3.4.0-cp311-cp311-manylinux_2_17_s390x.manylinux2014_s390x.whl", hash = "sha256:8ff4e7cdfdb1ab5698e675ca622e72d58a6fa2a8aa58195de0c0061288e6e3ea", size = 141289 },
    { url = "https://files.pythonhosted.org/packages/eb/5b/6f10bad0f6461fa272bfbbdf5d0023b5fb9bc6217c92bf068fa5a99820f5/charset_normalizer-3.4.0-cp311-cp311-manylinux_2_17_x86_64.manylinux2014_x86_64.whl", hash = "sha256:3710a9751938947e6327ea9f3ea6332a09bf0ba0c09cae9cb1f250bd1f1549bc", size = 142585 },
    { url = "https://files.pythonhosted.org/packages/3b/a0/a68980ab8a1f45a36d9745d35049c1af57d27255eff8c907e3add84cf68f/charset_normalizer-3.4.0-cp311-cp311-manylinux_2_5_i686.manylinux1_i686.manylinux_2_17_i686.manylinux2014_i686.whl", hash = "sha256:82357d85de703176b5587dbe6ade8ff67f9f69a41c0733cf2425378b49954de5", size = 144408 },
    { url = "https://files.pythonhosted.org/packages/d7/a1/493919799446464ed0299c8eef3c3fad0daf1c3cd48bff9263c731b0d9e2/charset_normalizer-3.4.0-cp311-cp311-musllinux_1_2_aarch64.whl", hash = "sha256:47334db71978b23ebcf3c0f9f5ee98b8d65992b65c9c4f2d34c2eaf5bcaf0594", size = 139076 },
    { url = "https://files.pythonhosted.org/packages/fb/9d/9c13753a5a6e0db4a0a6edb1cef7aee39859177b64e1a1e748a6e3ba62c2/charset_normalizer-3.4.0-cp311-cp311-musllinux_1_2_i686.whl", hash = "sha256:8ce7fd6767a1cc5a92a639b391891bf1c268b03ec7e021c7d6d902285259685c", size = 146874 },
    { url = "https://files.pythonhosted.org/packages/75/d2/0ab54463d3410709c09266dfb416d032a08f97fd7d60e94b8c6ef54ae14b/charset_normalizer-3.4.0-cp311-cp311-musllinux_1_2_ppc64le.whl", hash = "sha256:f1a2f519ae173b5b6a2c9d5fa3116ce16e48b3462c8b96dfdded11055e3d6365", size = 150871 },
    { url = "https://files.pythonhosted.org/packages/8d/c9/27e41d481557be53d51e60750b85aa40eaf52b841946b3cdeff363105737/charset_normalizer-3.4.0-cp311-cp311-musllinux_1_2_s390x.whl", hash = "sha256:63bc5c4ae26e4bc6be6469943b8253c0fd4e4186c43ad46e713ea61a0ba49129", size = 148546 },
    { url = "https://files.pythonhosted.org/packages/ee/44/4f62042ca8cdc0cabf87c0fc00ae27cd8b53ab68be3605ba6d071f742ad3/charset_normalizer-3.4.0-cp311-cp311-musllinux_1_2_x86_64.whl", hash = "sha256:bcb4f8ea87d03bc51ad04add8ceaf9b0f085ac045ab4d74e73bbc2dc033f0236", size = 143048 },
    { url = "https://files.pythonhosted.org/packages/01/f8/38842422988b795220eb8038745d27a675ce066e2ada79516c118f291f07/charset_normalizer-3.4.0-cp311-cp311-win32.whl", hash = "sha256:9ae4ef0b3f6b41bad6366fb0ea4fc1d7ed051528e113a60fa2a65a9abb5b1d99", size = 94389 },
    { url = "https://files.pythonhosted.org/packages/0b/6e/b13bd47fa9023b3699e94abf565b5a2f0b0be6e9ddac9812182596ee62e4/charset_normalizer-3.4.0-cp311-cp311-win_amd64.whl", hash = "sha256:cee4373f4d3ad28f1ab6290684d8e2ebdb9e7a1b74fdc39e4c211995f77bec27", size = 101752 },
    { url = "https://files.pythonhosted.org/packages/d3/0b/4b7a70987abf9b8196845806198975b6aab4ce016632f817ad758a5aa056/charset_normalizer-3.4.0-cp312-cp312-macosx_10_13_universal2.whl", hash = "sha256:0713f3adb9d03d49d365b70b84775d0a0d18e4ab08d12bc46baa6132ba78aaf6", size = 194445 },
    { url = "https://files.pythonhosted.org/packages/50/89/354cc56cf4dd2449715bc9a0f54f3aef3dc700d2d62d1fa5bbea53b13426/charset_normalizer-3.4.0-cp312-cp312-macosx_10_13_x86_64.whl", hash = "sha256:de7376c29d95d6719048c194a9cf1a1b0393fbe8488a22008610b0361d834ecf", size = 125275 },
    { url = "https://files.pythonhosted.org/packages/fa/44/b730e2a2580110ced837ac083d8ad222343c96bb6b66e9e4e706e4d0b6df/charset_normalizer-3.4.0-cp312-cp312-macosx_11_0_arm64.whl", hash = "sha256:4a51b48f42d9358460b78725283f04bddaf44a9358197b889657deba38f329db", size = 119020 },
    { url = "https://files.pythonhosted.org/packages/9d/e4/9263b8240ed9472a2ae7ddc3e516e71ef46617fe40eaa51221ccd4ad9a27/charset_normalizer-3.4.0-cp312-cp312-manylinux_2_17_aarch64.manylinux2014_aarch64.whl", hash = "sha256:b295729485b06c1a0683af02a9e42d2caa9db04a373dc38a6a58cdd1e8abddf1", size = 139128 },
    { url = "https://files.pythonhosted.org/packages/6b/e3/9f73e779315a54334240353eaea75854a9a690f3f580e4bd85d977cb2204/charset_normalizer-3.4.0-cp312-cp312-manylinux_2_17_ppc64le.manylinux2014_ppc64le.whl", hash = "sha256:ee803480535c44e7f5ad00788526da7d85525cfefaf8acf8ab9a310000be4b03", size = 149277 },
    { url = "https://files.pythonhosted.org/packages/1a/cf/f1f50c2f295312edb8a548d3fa56a5c923b146cd3f24114d5adb7e7be558/charset_normalizer-3.4.0-cp312-cp312-manylinux_2_17_s390x.manylinux2014_s390x.whl", hash = "sha256:3d59d125ffbd6d552765510e3f31ed75ebac2c7470c7274195b9161a32350284", size = 142174 },
    { url = "https://files.pythonhosted.org/packages/16/92/92a76dc2ff3a12e69ba94e7e05168d37d0345fa08c87e1fe24d0c2a42223/charset_normalizer-3.4.0-cp312-cp312-manylinux_2_17_x86_64.manylinux2014_x86_64.whl", hash = "sha256:8cda06946eac330cbe6598f77bb54e690b4ca93f593dee1568ad22b04f347c15", size = 143838 },
    { url = "https://files.pythonhosted.org/packages/a4/01/2117ff2b1dfc61695daf2babe4a874bca328489afa85952440b59819e9d7/charset_normalizer-3.4.0-cp312-cp312-manylinux_2_5_i686.manylinux1_i686.manylinux_2_17_i686.manylinux2014_i686.whl", hash = "sha256:07afec21bbbbf8a5cc3651aa96b980afe2526e7f048fdfb7f1014d84acc8b6d8", size = 146149 },
    { url = "https://files.pythonhosted.org/packages/f6/9b/93a332b8d25b347f6839ca0a61b7f0287b0930216994e8bf67a75d050255/charset_normalizer-3.4.0-cp312-cp312-musllinux_1_2_aarch64.whl", hash = "sha256:6b40e8d38afe634559e398cc32b1472f376a4099c75fe6299ae607e404c033b2", size = 140043 },
    { url = "https://files.pythonhosted.org/packages/ab/f6/7ac4a01adcdecbc7a7587767c776d53d369b8b971382b91211489535acf0/charset_normalizer-3.4.0-cp312-cp312-musllinux_1_2_i686.whl", hash = "sha256:b8dcd239c743aa2f9c22ce674a145e0a25cb1566c495928440a181ca1ccf6719", size = 148229 },
    { url = "https://files.pythonhosted.org/packages/9d/be/5708ad18161dee7dc6a0f7e6cf3a88ea6279c3e8484844c0590e50e803ef/charset_normalizer-3.4.0-cp312-cp312-musllinux_1_2_ppc64le.whl", hash = "sha256:84450ba661fb96e9fd67629b93d2941c871ca86fc38d835d19d4225ff946a631", size = 151556 },
    { url = "https://files.pythonhosted.org/packages/5a/bb/3d8bc22bacb9eb89785e83e6723f9888265f3a0de3b9ce724d66bd49884e/charset_normalizer-3.4.0-cp312-cp312-musllinux_1_2_s390x.whl", hash = "sha256:44aeb140295a2f0659e113b31cfe92c9061622cadbc9e2a2f7b8ef6b1e29ef4b", size = 149772 },
    { url = "https://files.pythonhosted.org/packages/f7/fa/d3fc622de05a86f30beea5fc4e9ac46aead4731e73fd9055496732bcc0a4/charset_normalizer-3.4.0-cp312-cp312-musllinux_1_2_x86_64.whl", hash = "sha256:1db4e7fefefd0f548d73e2e2e041f9df5c59e178b4c72fbac4cc6f535cfb1565", size = 144800 },
    { url = "https://files.pythonhosted.org/packages/9a/65/bdb9bc496d7d190d725e96816e20e2ae3a6fa42a5cac99c3c3d6ff884118/charset_normalizer-3.4.0-cp312-cp312-win32.whl", hash = "sha256:5726cf76c982532c1863fb64d8c6dd0e4c90b6ece9feb06c9f202417a31f7dd7", size = 94836 },
    { url = "https://files.pythonhosted.org/packages/3e/67/7b72b69d25b89c0b3cea583ee372c43aa24df15f0e0f8d3982c57804984b/charset_normalizer-3.4.0-cp312-cp312-win_amd64.whl", hash = "sha256:b197e7094f232959f8f20541ead1d9862ac5ebea1d58e9849c1bf979255dfac9", size = 102187 },
    { url = "https://files.pythonhosted.org/packages/f3/89/68a4c86f1a0002810a27f12e9a7b22feb198c59b2f05231349fbce5c06f4/charset_normalizer-3.4.0-cp313-cp313-macosx_10_13_universal2.whl", hash = "sha256:dd4eda173a9fcccb5f2e2bd2a9f423d180194b1bf17cf59e3269899235b2a114", size = 194617 },
    { url = "https://files.pythonhosted.org/packages/4f/cd/8947fe425e2ab0aa57aceb7807af13a0e4162cd21eee42ef5b053447edf5/charset_normalizer-3.4.0-cp313-cp313-macosx_10_13_x86_64.whl", hash = "sha256:e9e3c4c9e1ed40ea53acf11e2a386383c3304212c965773704e4603d589343ed", size = 125310 },
    { url = "https://files.pythonhosted.org/packages/5b/f0/b5263e8668a4ee9becc2b451ed909e9c27058337fda5b8c49588183c267a/charset_normalizer-3.4.0-cp313-cp313-macosx_11_0_arm64.whl", hash = "sha256:92a7e36b000bf022ef3dbb9c46bfe2d52c047d5e3f3343f43204263c5addc250", size = 119126 },
    { url = "https://files.pythonhosted.org/packages/ff/6e/e445afe4f7fda27a533f3234b627b3e515a1b9429bc981c9a5e2aa5d97b6/charset_normalizer-3.4.0-cp313-cp313-manylinux_2_17_aarch64.manylinux2014_aarch64.whl", hash = "sha256:54b6a92d009cbe2fb11054ba694bc9e284dad30a26757b1e372a1fdddaf21920", size = 139342 },
    { url = "https://files.pythonhosted.org/packages/a1/b2/4af9993b532d93270538ad4926c8e37dc29f2111c36f9c629840c57cd9b3/charset_normalizer-3.4.0-cp313-cp313-manylinux_2_17_ppc64le.manylinux2014_ppc64le.whl", hash = "sha256:1ffd9493de4c922f2a38c2bf62b831dcec90ac673ed1ca182fe11b4d8e9f2a64", size = 149383 },
    { url = "https://files.pythonhosted.org/packages/fb/6f/4e78c3b97686b871db9be6f31d64e9264e889f8c9d7ab33c771f847f79b7/charset_normalizer-3.4.0-cp313-cp313-manylinux_2_17_s390x.manylinux2014_s390x.whl", hash = "sha256:35c404d74c2926d0287fbd63ed5d27eb911eb9e4a3bb2c6d294f3cfd4a9e0c23", size = 142214 },
    { url = "https://files.pythonhosted.org/packages/2b/c9/1c8fe3ce05d30c87eff498592c89015b19fade13df42850aafae09e94f35/charset_normalizer-3.4.0-cp313-cp313-manylinux_2_17_x86_64.manylinux2014_x86_64.whl", hash = "sha256:4796efc4faf6b53a18e3d46343535caed491776a22af773f366534056c4e1fbc", size = 144104 },
    { url = "https://files.pythonhosted.org/packages/ee/68/efad5dcb306bf37db7db338338e7bb8ebd8cf38ee5bbd5ceaaaa46f257e6/charset_normalizer-3.4.0-cp313-cp313-manylinux_2_5_i686.manylinux1_i686.manylinux_2_17_i686.manylinux2014_i686.whl", hash = "sha256:e7fdd52961feb4c96507aa649550ec2a0d527c086d284749b2f582f2d40a2e0d", size = 146255 },
    { url = "https://files.pythonhosted.org/packages/0c/75/1ed813c3ffd200b1f3e71121c95da3f79e6d2a96120163443b3ad1057505/charset_normalizer-3.4.0-cp313-cp313-musllinux_1_2_aarch64.whl", hash = "sha256:92db3c28b5b2a273346bebb24857fda45601aef6ae1c011c0a997106581e8a88", size = 140251 },
    { url = "https://files.pythonhosted.org/packages/7d/0d/6f32255c1979653b448d3c709583557a4d24ff97ac4f3a5be156b2e6a210/charset_normalizer-3.4.0-cp313-cp313-musllinux_1_2_i686.whl", hash = "sha256:ab973df98fc99ab39080bfb0eb3a925181454d7c3ac8a1e695fddfae696d9e90", size = 148474 },
    { url = "https://files.pythonhosted.org/packages/ac/a0/c1b5298de4670d997101fef95b97ac440e8c8d8b4efa5a4d1ef44af82f0d/charset_normalizer-3.4.0-cp313-cp313-musllinux_1_2_ppc64le.whl", hash = "sha256:4b67fdab07fdd3c10bb21edab3cbfe8cf5696f453afce75d815d9d7223fbe88b", size = 151849 },
    { url = "https://files.pythonhosted.org/packages/04/4f/b3961ba0c664989ba63e30595a3ed0875d6790ff26671e2aae2fdc28a399/charset_normalizer-3.4.0-cp313-cp313-musllinux_1_2_s390x.whl", hash = "sha256:aa41e526a5d4a9dfcfbab0716c7e8a1b215abd3f3df5a45cf18a12721d31cb5d", size = 149781 },
    { url = "https://files.pythonhosted.org/packages/d8/90/6af4cd042066a4adad58ae25648a12c09c879efa4849c705719ba1b23d8c/charset_normalizer-3.4.0-cp313-cp313-musllinux_1_2_x86_64.whl", hash = "sha256:ffc519621dce0c767e96b9c53f09c5d215578e10b02c285809f76509a3931482", size = 144970 },
    { url = "https://files.pythonhosted.org/packages/cc/67/e5e7e0cbfefc4ca79025238b43cdf8a2037854195b37d6417f3d0895c4c2/charset_normalizer-3.4.0-cp313-cp313-win32.whl", hash = "sha256:f19c1585933c82098c2a520f8ec1227f20e339e33aca8fa6f956f6691b784e67", size = 94973 },
    { url = "https://files.pythonhosted.org/packages/65/97/fc9bbc54ee13d33dc54a7fcf17b26368b18505500fc01e228c27b5222d80/charset_normalizer-3.4.0-cp313-cp313-win_amd64.whl", hash = "sha256:707b82d19e65c9bd28b81dde95249b07bf9f5b90ebe1ef17d9b57473f8a64b7b", size = 102308 },
    { url = "https://files.pythonhosted.org/packages/bf/9b/08c0432272d77b04803958a4598a51e2a4b51c06640af8b8f0f908c18bf2/charset_normalizer-3.4.0-py3-none-any.whl", hash = "sha256:fe9f97feb71aa9896b81973a7bbada8c49501dc73e58a10fcef6663af95e5079", size = 49446 },
]

[[package]]
name = "chex"
version = "0.1.87"
source = { registry = "https://pypi.org/simple" }
dependencies = [
    { name = "absl-py" },
    { name = "jax" },
    { name = "jaxlib" },
    { name = "numpy" },
    { name = "setuptools", marker = "python_full_version >= '3.12'" },
    { name = "toolz" },
    { name = "typing-extensions" },
]
sdist = { url = "https://files.pythonhosted.org/packages/ba/8a/857474810b64ab135a0c3e594b0453c7f39f140757c4cd26a32bccadcbc4/chex-0.1.87.tar.gz", hash = "sha256:0096d89cc8d898bb521ef4bfbf5c24549022b0e5b301f529ab57238896fe6c5d", size = 90063 }
wheels = [
    { url = "https://files.pythonhosted.org/packages/46/dd/c1ff2eb8fbf95a8ca804abb1cc3ce70b283ee7b4bc653c3abac245670400/chex-0.1.87-py3-none-any.whl", hash = "sha256:ce536475661fd96d21be0c1728ecdbedd03f8ff950c662dfc338c92ea782cb16", size = 99369 },
]

[[package]]
name = "click"
version = "8.1.7"
source = { registry = "https://pypi.org/simple" }
dependencies = [
    { name = "colorama", marker = "platform_system == 'Windows'" },
]
sdist = { url = "https://files.pythonhosted.org/packages/96/d3/f04c7bfcf5c1862a2a5b845c6b2b360488cf47af55dfa79c98f6a6bf98b5/click-8.1.7.tar.gz", hash = "sha256:ca9853ad459e787e2192211578cc907e7594e294c7ccc834310722b41b9ca6de", size = 336121 }
wheels = [
    { url = "https://files.pythonhosted.org/packages/00/2e/d53fa4befbf2cfa713304affc7ca780ce4fc1fd8710527771b58311a3229/click-8.1.7-py3-none-any.whl", hash = "sha256:ae74fb96c20a0277a1d615f1e4d73c8414f5a98db8b799a7931d1582f3390c28", size = 97941 },
]

[[package]]
name = "colorama"
version = "0.4.6"
source = { registry = "https://pypi.org/simple" }
sdist = { url = "https://files.pythonhosted.org/packages/d8/53/6f443c9a4a8358a93a6792e2acffb9d9d5cb0a5cfd8802644b7b1c9a02e4/colorama-0.4.6.tar.gz", hash = "sha256:08695f5cb7ed6e0531a20572697297273c47b8cae5a63ffc6d6ed5c201be6e44", size = 27697 }
wheels = [
    { url = "https://files.pythonhosted.org/packages/d1/d6/3965ed04c63042e047cb6a3e6ed1a63a35087b6a609aa3a15ed8ac56c221/colorama-0.4.6-py2.py3-none-any.whl", hash = "sha256:4f1d9991f5acc0ca119f9d443620b77f9d6b33703e51011c16baf57afb285fc6", size = 25335 },
]

[[package]]
name = "comm"
version = "0.2.2"
source = { registry = "https://pypi.org/simple" }
dependencies = [
    { name = "traitlets" },
]
sdist = { url = "https://files.pythonhosted.org/packages/e9/a8/fb783cb0abe2b5fded9f55e5703015cdf1c9c85b3669087c538dd15a6a86/comm-0.2.2.tar.gz", hash = "sha256:3fd7a84065306e07bea1773df6eb8282de51ba82f77c72f9c85716ab11fe980e", size = 6210 }
wheels = [
    { url = "https://files.pythonhosted.org/packages/e6/75/49e5bfe642f71f272236b5b2d2691cf915a7283cc0ceda56357b61daa538/comm-0.2.2-py3-none-any.whl", hash = "sha256:e6fb86cb70ff661ee8c9c14e7d36d6de3b4066f1441be4063df9c5009f0a64d3", size = 7180 },
]

[[package]]
name = "contourpy"
version = "1.3.1"
source = { registry = "https://pypi.org/simple" }
dependencies = [
    { name = "numpy" },
]
sdist = { url = "https://files.pythonhosted.org/packages/25/c2/fc7193cc5383637ff390a712e88e4ded0452c9fbcf84abe3de5ea3df1866/contourpy-1.3.1.tar.gz", hash = "sha256:dfd97abd83335045a913e3bcc4a09c0ceadbe66580cf573fe961f4a825efa699", size = 13465753 }
wheels = [
    { url = "https://files.pythonhosted.org/packages/12/bb/11250d2906ee2e8b466b5f93e6b19d525f3e0254ac8b445b56e618527718/contourpy-1.3.1-cp311-cp311-macosx_10_9_x86_64.whl", hash = "sha256:3e8b974d8db2c5610fb4e76307e265de0edb655ae8169e8b21f41807ccbeec4b", size = 269555 },
    { url = "https://files.pythonhosted.org/packages/67/71/1e6e95aee21a500415f5d2dbf037bf4567529b6a4e986594d7026ec5ae90/contourpy-1.3.1-cp311-cp311-macosx_11_0_arm64.whl", hash = "sha256:20914c8c973f41456337652a6eeca26d2148aa96dd7ac323b74516988bea89fc", size = 254549 },
    { url = "https://files.pythonhosted.org/packages/31/2c/b88986e8d79ac45efe9d8801ae341525f38e087449b6c2f2e6050468a42c/contourpy-1.3.1-cp311-cp311-manylinux_2_17_aarch64.manylinux2014_aarch64.whl", hash = "sha256:19d40d37c1c3a4961b4619dd9d77b12124a453cc3d02bb31a07d58ef684d3d86", size = 313000 },
    { url = "https://files.pythonhosted.org/packages/c4/18/65280989b151fcf33a8352f992eff71e61b968bef7432fbfde3a364f0730/contourpy-1.3.1-cp311-cp311-manylinux_2_17_ppc64le.manylinux2014_ppc64le.whl", hash = "sha256:113231fe3825ebf6f15eaa8bc1f5b0ddc19d42b733345eae0934cb291beb88b6", size = 352925 },
    { url = "https://files.pythonhosted.org/packages/f5/c7/5fd0146c93220dbfe1a2e0f98969293b86ca9bc041d6c90c0e065f4619ad/contourpy-1.3.1-cp311-cp311-manylinux_2_17_s390x.manylinux2014_s390x.whl", hash = "sha256:4dbbc03a40f916a8420e420d63e96a1258d3d1b58cbdfd8d1f07b49fcbd38e85", size = 323693 },
    { url = "https://files.pythonhosted.org/packages/85/fc/7fa5d17daf77306840a4e84668a48ddff09e6bc09ba4e37e85ffc8e4faa3/contourpy-1.3.1-cp311-cp311-manylinux_2_17_x86_64.manylinux2014_x86_64.whl", hash = "sha256:3a04ecd68acbd77fa2d39723ceca4c3197cb2969633836ced1bea14e219d077c", size = 326184 },
    { url = "https://files.pythonhosted.org/packages/ef/e7/104065c8270c7397c9571620d3ab880558957216f2b5ebb7e040f85eeb22/contourpy-1.3.1-cp311-cp311-musllinux_1_2_aarch64.whl", hash = "sha256:c414fc1ed8ee1dbd5da626cf3710c6013d3d27456651d156711fa24f24bd1291", size = 1268031 },
    { url = "https://files.pythonhosted.org/packages/e2/4a/c788d0bdbf32c8113c2354493ed291f924d4793c4a2e85b69e737a21a658/contourpy-1.3.1-cp311-cp311-musllinux_1_2_x86_64.whl", hash = "sha256:31c1b55c1f34f80557d3830d3dd93ba722ce7e33a0b472cba0ec3b6535684d8f", size = 1325995 },
    { url = "https://files.pythonhosted.org/packages/a6/e6/a2f351a90d955f8b0564caf1ebe4b1451a3f01f83e5e3a414055a5b8bccb/contourpy-1.3.1-cp311-cp311-win32.whl", hash = "sha256:f611e628ef06670df83fce17805c344710ca5cde01edfdc72751311da8585375", size = 174396 },
    { url = "https://files.pythonhosted.org/packages/a8/7e/cd93cab453720a5d6cb75588cc17dcdc08fc3484b9de98b885924ff61900/contourpy-1.3.1-cp311-cp311-win_amd64.whl", hash = "sha256:b2bdca22a27e35f16794cf585832e542123296b4687f9fd96822db6bae17bfc9", size = 219787 },
    { url = "https://files.pythonhosted.org/packages/37/6b/175f60227d3e7f5f1549fcb374592be311293132207e451c3d7c654c25fb/contourpy-1.3.1-cp312-cp312-macosx_10_13_x86_64.whl", hash = "sha256:0ffa84be8e0bd33410b17189f7164c3589c229ce5db85798076a3fa136d0e509", size = 271494 },
    { url = "https://files.pythonhosted.org/packages/6b/6a/7833cfae2c1e63d1d8875a50fd23371394f540ce809d7383550681a1fa64/contourpy-1.3.1-cp312-cp312-macosx_11_0_arm64.whl", hash = "sha256:805617228ba7e2cbbfb6c503858e626ab528ac2a32a04a2fe88ffaf6b02c32bc", size = 255444 },
    { url = "https://files.pythonhosted.org/packages/7f/b3/7859efce66eaca5c14ba7619791b084ed02d868d76b928ff56890d2d059d/contourpy-1.3.1-cp312-cp312-manylinux_2_17_aarch64.manylinux2014_aarch64.whl", hash = "sha256:ade08d343436a94e633db932e7e8407fe7de8083967962b46bdfc1b0ced39454", size = 307628 },
    { url = "https://files.pythonhosted.org/packages/48/b2/011415f5e3f0a50b1e285a0bf78eb5d92a4df000553570f0851b6e309076/contourpy-1.3.1-cp312-cp312-manylinux_2_17_ppc64le.manylinux2014_ppc64le.whl", hash = "sha256:47734d7073fb4590b4a40122b35917cd77be5722d80683b249dac1de266aac80", size = 347271 },
    { url = "https://files.pythonhosted.org/packages/84/7d/ef19b1db0f45b151ac78c65127235239a8cf21a59d1ce8507ce03e89a30b/contourpy-1.3.1-cp312-cp312-manylinux_2_17_s390x.manylinux2014_s390x.whl", hash = "sha256:2ba94a401342fc0f8b948e57d977557fbf4d515f03c67682dd5c6191cb2d16ec", size = 318906 },
    { url = "https://files.pythonhosted.org/packages/ba/99/6794142b90b853a9155316c8f470d2e4821fe6f086b03e372aca848227dd/contourpy-1.3.1-cp312-cp312-manylinux_2_17_x86_64.manylinux2014_x86_64.whl", hash = "sha256:efa874e87e4a647fd2e4f514d5e91c7d493697127beb95e77d2f7561f6905bd9", size = 323622 },
    { url = "https://files.pythonhosted.org/packages/3c/0f/37d2c84a900cd8eb54e105f4fa9aebd275e14e266736778bb5dccbf3bbbb/contourpy-1.3.1-cp312-cp312-musllinux_1_2_aarch64.whl", hash = "sha256:1bf98051f1045b15c87868dbaea84f92408337d4f81d0e449ee41920ea121d3b", size = 1266699 },
    { url = "https://files.pythonhosted.org/packages/3a/8a/deb5e11dc7d9cc8f0f9c8b29d4f062203f3af230ba83c30a6b161a6effc9/contourpy-1.3.1-cp312-cp312-musllinux_1_2_x86_64.whl", hash = "sha256:61332c87493b00091423e747ea78200659dc09bdf7fd69edd5e98cef5d3e9a8d", size = 1326395 },
    { url = "https://files.pythonhosted.org/packages/1a/35/7e267ae7c13aaf12322ccc493531f1e7f2eb8fba2927b9d7a05ff615df7a/contourpy-1.3.1-cp312-cp312-win32.whl", hash = "sha256:e914a8cb05ce5c809dd0fe350cfbb4e881bde5e2a38dc04e3afe1b3e58bd158e", size = 175354 },
    { url = "https://files.pythonhosted.org/packages/a1/35/c2de8823211d07e8a79ab018ef03960716c5dff6f4d5bff5af87fd682992/contourpy-1.3.1-cp312-cp312-win_amd64.whl", hash = "sha256:08d9d449a61cf53033612cb368f3a1b26cd7835d9b8cd326647efe43bca7568d", size = 220971 },
    { url = "https://files.pythonhosted.org/packages/9a/e7/de62050dce687c5e96f946a93546910bc67e483fe05324439e329ff36105/contourpy-1.3.1-cp313-cp313-macosx_10_13_x86_64.whl", hash = "sha256:a761d9ccfc5e2ecd1bf05534eda382aa14c3e4f9205ba5b1684ecfe400716ef2", size = 271548 },
    { url = "https://files.pythonhosted.org/packages/78/4d/c2a09ae014ae984c6bdd29c11e74d3121b25eaa117eca0bb76340efd7e1c/contourpy-1.3.1-cp313-cp313-macosx_11_0_arm64.whl", hash = "sha256:523a8ee12edfa36f6d2a49407f705a6ef4c5098de4f498619787e272de93f2d5", size = 255576 },
    { url = "https://files.pythonhosted.org/packages/ab/8a/915380ee96a5638bda80cd061ccb8e666bfdccea38d5741cb69e6dbd61fc/contourpy-1.3.1-cp313-cp313-manylinux_2_17_aarch64.manylinux2014_aarch64.whl", hash = "sha256:ece6df05e2c41bd46776fbc712e0996f7c94e0d0543af1656956d150c4ca7c81", size = 306635 },
    { url = "https://files.pythonhosted.org/packages/29/5c/c83ce09375428298acd4e6582aeb68b1e0d1447f877fa993d9bf6cd3b0a0/contourpy-1.3.1-cp313-cp313-manylinux_2_17_ppc64le.manylinux2014_ppc64le.whl", hash = "sha256:573abb30e0e05bf31ed067d2f82500ecfdaec15627a59d63ea2d95714790f5c2", size = 345925 },
    { url = "https://files.pythonhosted.org/packages/29/63/5b52f4a15e80c66c8078a641a3bfacd6e07106835682454647aca1afc852/contourpy-1.3.1-cp313-cp313-manylinux_2_17_s390x.manylinux2014_s390x.whl", hash = "sha256:a9fa36448e6a3a1a9a2ba23c02012c43ed88905ec80163f2ffe2421c7192a5d7", size = 318000 },
    { url = "https://files.pythonhosted.org/packages/9a/e2/30ca086c692691129849198659bf0556d72a757fe2769eb9620a27169296/contourpy-1.3.1-cp313-cp313-manylinux_2_17_x86_64.manylinux2014_x86_64.whl", hash = "sha256:3ea9924d28fc5586bf0b42d15f590b10c224117e74409dd7a0be3b62b74a501c", size = 322689 },
    { url = "https://files.pythonhosted.org/packages/6b/77/f37812ef700f1f185d348394debf33f22d531e714cf6a35d13d68a7003c7/contourpy-1.3.1-cp313-cp313-musllinux_1_2_aarch64.whl", hash = "sha256:5b75aa69cb4d6f137b36f7eb2ace9280cfb60c55dc5f61c731fdf6f037f958a3", size = 1268413 },
    { url = "https://files.pythonhosted.org/packages/3f/6d/ce84e79cdd128542ebeb268f84abb4b093af78e7f8ec504676673d2675bc/contourpy-1.3.1-cp313-cp313-musllinux_1_2_x86_64.whl", hash = "sha256:041b640d4ec01922083645a94bb3b2e777e6b626788f4095cf21abbe266413c1", size = 1326530 },
    { url = "https://files.pythonhosted.org/packages/72/22/8282f4eae20c73c89bee7a82a19c4e27af9b57bb602ecaa00713d5bdb54d/contourpy-1.3.1-cp313-cp313-win32.whl", hash = "sha256:36987a15e8ace5f58d4d5da9dca82d498c2bbb28dff6e5d04fbfcc35a9cb3a82", size = 175315 },
    { url = "https://files.pythonhosted.org/packages/e3/d5/28bca491f65312b438fbf076589dcde7f6f966b196d900777f5811b9c4e2/contourpy-1.3.1-cp313-cp313-win_amd64.whl", hash = "sha256:a7895f46d47671fa7ceec40f31fae721da51ad34bdca0bee83e38870b1f47ffd", size = 220987 },
    { url = "https://files.pythonhosted.org/packages/2f/24/a4b285d6adaaf9746e4700932f579f1a7b6f9681109f694cfa233ae75c4e/contourpy-1.3.1-cp313-cp313t-macosx_10_13_x86_64.whl", hash = "sha256:9ddeb796389dadcd884c7eb07bd14ef12408aaae358f0e2ae24114d797eede30", size = 285001 },
    { url = "https://files.pythonhosted.org/packages/48/1d/fb49a401b5ca4f06ccf467cd6c4f1fd65767e63c21322b29b04ec40b40b9/contourpy-1.3.1-cp313-cp313t-macosx_11_0_arm64.whl", hash = "sha256:19c1555a6801c2f084c7ddc1c6e11f02eb6a6016ca1318dd5452ba3f613a1751", size = 268553 },
    { url = "https://files.pythonhosted.org/packages/79/1e/4aef9470d13fd029087388fae750dccb49a50c012a6c8d1d634295caa644/contourpy-1.3.1-cp313-cp313t-manylinux_2_17_aarch64.manylinux2014_aarch64.whl", hash = "sha256:841ad858cff65c2c04bf93875e384ccb82b654574a6d7f30453a04f04af71342", size = 310386 },
    { url = "https://files.pythonhosted.org/packages/b0/34/910dc706ed70153b60392b5305c708c9810d425bde12499c9184a1100888/contourpy-1.3.1-cp313-cp313t-manylinux_2_17_ppc64le.manylinux2014_ppc64le.whl", hash = "sha256:4318af1c925fb9a4fb190559ef3eec206845f63e80fb603d47f2d6d67683901c", size = 349806 },
    { url = "https://files.pythonhosted.org/packages/31/3c/faee6a40d66d7f2a87f7102236bf4780c57990dd7f98e5ff29881b1b1344/contourpy-1.3.1-cp313-cp313t-manylinux_2_17_s390x.manylinux2014_s390x.whl", hash = "sha256:14c102b0eab282427b662cb590f2e9340a9d91a1c297f48729431f2dcd16e14f", size = 321108 },
    { url = "https://files.pythonhosted.org/packages/17/69/390dc9b20dd4bb20585651d7316cc3054b7d4a7b4f8b710b2b698e08968d/contourpy-1.3.1-cp313-cp313t-manylinux_2_17_x86_64.manylinux2014_x86_64.whl", hash = "sha256:05e806338bfeaa006acbdeba0ad681a10be63b26e1b17317bfac3c5d98f36cda", size = 327291 },
    { url = "https://files.pythonhosted.org/packages/ef/74/7030b67c4e941fe1e5424a3d988080e83568030ce0355f7c9fc556455b01/contourpy-1.3.1-cp313-cp313t-musllinux_1_2_aarch64.whl", hash = "sha256:4d76d5993a34ef3df5181ba3c92fabb93f1eaa5729504fb03423fcd9f3177242", size = 1263752 },
    { url = "https://files.pythonhosted.org/packages/f0/ed/92d86f183a8615f13f6b9cbfc5d4298a509d6ce433432e21da838b4b63f4/contourpy-1.3.1-cp313-cp313t-musllinux_1_2_x86_64.whl", hash = "sha256:89785bb2a1980c1bd87f0cb1517a71cde374776a5f150936b82580ae6ead44a1", size = 1318403 },
    { url = "https://files.pythonhosted.org/packages/b3/0e/c8e4950c77dcfc897c71d61e56690a0a9df39543d2164040301b5df8e67b/contourpy-1.3.1-cp313-cp313t-win32.whl", hash = "sha256:8eb96e79b9f3dcadbad2a3891672f81cdcab7f95b27f28f1c67d75f045b6b4f1", size = 185117 },
    { url = "https://files.pythonhosted.org/packages/c1/31/1ae946f11dfbd229222e6d6ad8e7bd1891d3d48bde5fbf7a0beb9491f8e3/contourpy-1.3.1-cp313-cp313t-win_amd64.whl", hash = "sha256:287ccc248c9e0d0566934e7d606201abd74761b5703d804ff3df8935f523d546", size = 236668 },
]

[[package]]
name = "corner"
version = "2.2.3"
source = { registry = "https://pypi.org/simple" }
dependencies = [
    { name = "matplotlib" },
]
sdist = { url = "https://files.pythonhosted.org/packages/5c/61/2d728798e9ae3bf899d962f77486cb29888d57f6fbf9561bc1435a6b1a74/corner-2.2.3.tar.gz", hash = "sha256:471b7b63395d8f1dee176bb779348ade38d56abd23404a48802a593607745e1c", size = 5932840 }
wheels = [
    { url = "https://files.pythonhosted.org/packages/4e/4a/5bd0a8b981c5a93153d9eb7c63143b407cc7f8dfc9f91eedc9b6f5289eca/corner-2.2.3-py3-none-any.whl", hash = "sha256:39674b223482456c3a78234dc7bdefd21188a2d47bb8cd468104a0501f6659ec", size = 15946 },
]

[[package]]
name = "coverage"
version = "7.6.12"
source = { registry = "https://pypi.org/simple" }
sdist = { url = "https://files.pythonhosted.org/packages/0c/d6/2b53ab3ee99f2262e6f0b8369a43f6d66658eab45510331c0b3d5c8c4272/coverage-7.6.12.tar.gz", hash = "sha256:48cfc4641d95d34766ad41d9573cc0f22a48aa88d22657a1fe01dca0dbae4de2", size = 805941 }
wheels = [
    { url = "https://files.pythonhosted.org/packages/64/2d/da78abbfff98468c91fd63a73cccdfa0e99051676ded8dd36123e3a2d4d5/coverage-7.6.12-cp311-cp311-macosx_10_9_x86_64.whl", hash = "sha256:e18aafdfb3e9ec0d261c942d35bd7c28d031c5855dadb491d2723ba54f4c3015", size = 208464 },
    { url = "https://files.pythonhosted.org/packages/31/f2/c269f46c470bdabe83a69e860c80a82e5e76840e9f4bbd7f38f8cebbee2f/coverage-7.6.12-cp311-cp311-macosx_11_0_arm64.whl", hash = "sha256:66fe626fd7aa5982cdebad23e49e78ef7dbb3e3c2a5960a2b53632f1f703ea45", size = 208893 },
    { url = "https://files.pythonhosted.org/packages/47/63/5682bf14d2ce20819998a49c0deadb81e608a59eed64d6bc2191bc8046b9/coverage-7.6.12-cp311-cp311-manylinux_2_17_aarch64.manylinux2014_aarch64.whl", hash = "sha256:0ef01d70198431719af0b1f5dcbefc557d44a190e749004042927b2a3fed0702", size = 241545 },
    { url = "https://files.pythonhosted.org/packages/6a/b6/6b6631f1172d437e11067e1c2edfdb7238b65dff965a12bce3b6d1bf2be2/coverage-7.6.12-cp311-cp311-manylinux_2_5_i686.manylinux1_i686.manylinux_2_17_i686.manylinux2014_i686.whl", hash = "sha256:07e92ae5a289a4bc4c0aae710c0948d3c7892e20fd3588224ebe242039573bf0", size = 239230 },
    { url = "https://files.pythonhosted.org/packages/c7/01/9cd06cbb1be53e837e16f1b4309f6357e2dfcbdab0dd7cd3b1a50589e4e1/coverage-7.6.12-cp311-cp311-manylinux_2_5_x86_64.manylinux1_x86_64.manylinux_2_17_x86_64.manylinux2014_x86_64.whl", hash = "sha256:e695df2c58ce526eeab11a2e915448d3eb76f75dffe338ea613c1201b33bab2f", size = 241013 },
    { url = "https://files.pythonhosted.org/packages/4b/26/56afefc03c30871326e3d99709a70d327ac1f33da383cba108c79bd71563/coverage-7.6.12-cp311-cp311-musllinux_1_2_aarch64.whl", hash = "sha256:d74c08e9aaef995f8c4ef6d202dbd219c318450fe2a76da624f2ebb9c8ec5d9f", size = 239750 },
    { url = "https://files.pythonhosted.org/packages/dd/ea/88a1ff951ed288f56aa561558ebe380107cf9132facd0b50bced63ba7238/coverage-7.6.12-cp311-cp311-musllinux_1_2_i686.whl", hash = "sha256:e995b3b76ccedc27fe4f477b349b7d64597e53a43fc2961db9d3fbace085d69d", size = 238462 },
    { url = "https://files.pythonhosted.org/packages/6e/d4/1d9404566f553728889409eff82151d515fbb46dc92cbd13b5337fa0de8c/coverage-7.6.12-cp311-cp311-musllinux_1_2_x86_64.whl", hash = "sha256:b1f097878d74fe51e1ddd1be62d8e3682748875b461232cf4b52ddc6e6db0bba", size = 239307 },
    { url = "https://files.pythonhosted.org/packages/12/c1/e453d3b794cde1e232ee8ac1d194fde8e2ba329c18bbf1b93f6f5eef606b/coverage-7.6.12-cp311-cp311-win32.whl", hash = "sha256:1f7ffa05da41754e20512202c866d0ebfc440bba3b0ed15133070e20bf5aeb5f", size = 211117 },
    { url = "https://files.pythonhosted.org/packages/d5/db/829185120c1686fa297294f8fcd23e0422f71070bf85ef1cc1a72ecb2930/coverage-7.6.12-cp311-cp311-win_amd64.whl", hash = "sha256:e216c5c45f89ef8971373fd1c5d8d1164b81f7f5f06bbf23c37e7908d19e8558", size = 212019 },
    { url = "https://files.pythonhosted.org/packages/e2/7f/4af2ed1d06ce6bee7eafc03b2ef748b14132b0bdae04388e451e4b2c529b/coverage-7.6.12-cp312-cp312-macosx_10_13_x86_64.whl", hash = "sha256:b172f8e030e8ef247b3104902cc671e20df80163b60a203653150d2fc204d1ad", size = 208645 },
    { url = "https://files.pythonhosted.org/packages/dc/60/d19df912989117caa95123524d26fc973f56dc14aecdec5ccd7d0084e131/coverage-7.6.12-cp312-cp312-macosx_11_0_arm64.whl", hash = "sha256:641dfe0ab73deb7069fb972d4d9725bf11c239c309ce694dd50b1473c0f641c3", size = 208898 },
    { url = "https://files.pythonhosted.org/packages/bd/10/fecabcf438ba676f706bf90186ccf6ff9f6158cc494286965c76e58742fa/coverage-7.6.12-cp312-cp312-manylinux_2_17_aarch64.manylinux2014_aarch64.whl", hash = "sha256:0e549f54ac5f301e8e04c569dfdb907f7be71b06b88b5063ce9d6953d2d58574", size = 242987 },
    { url = "https://files.pythonhosted.org/packages/4c/53/4e208440389e8ea936f5f2b0762dcd4cb03281a7722def8e2bf9dc9c3d68/coverage-7.6.12-cp312-cp312-manylinux_2_5_i686.manylinux1_i686.manylinux_2_17_i686.manylinux2014_i686.whl", hash = "sha256:959244a17184515f8c52dcb65fb662808767c0bd233c1d8a166e7cf74c9ea985", size = 239881 },
    { url = "https://files.pythonhosted.org/packages/c4/47/2ba744af8d2f0caa1f17e7746147e34dfc5f811fb65fc153153722d58835/coverage-7.6.12-cp312-cp312-manylinux_2_5_x86_64.manylinux1_x86_64.manylinux_2_17_x86_64.manylinux2014_x86_64.whl", hash = "sha256:bda1c5f347550c359f841d6614fb8ca42ae5cb0b74d39f8a1e204815ebe25750", size = 242142 },
    { url = "https://files.pythonhosted.org/packages/e9/90/df726af8ee74d92ee7e3bf113bf101ea4315d71508952bd21abc3fae471e/coverage-7.6.12-cp312-cp312-musllinux_1_2_aarch64.whl", hash = "sha256:1ceeb90c3eda1f2d8c4c578c14167dbd8c674ecd7d38e45647543f19839dd6ea", size = 241437 },
    { url = "https://files.pythonhosted.org/packages/f6/af/995263fd04ae5f9cf12521150295bf03b6ba940d0aea97953bb4a6db3e2b/coverage-7.6.12-cp312-cp312-musllinux_1_2_i686.whl", hash = "sha256:0f16f44025c06792e0fb09571ae454bcc7a3ec75eeb3c36b025eccf501b1a4c3", size = 239724 },
    { url = "https://files.pythonhosted.org/packages/1c/8e/5bb04f0318805e190984c6ce106b4c3968a9562a400180e549855d8211bd/coverage-7.6.12-cp312-cp312-musllinux_1_2_x86_64.whl", hash = "sha256:b076e625396e787448d27a411aefff867db2bffac8ed04e8f7056b07024eed5a", size = 241329 },
    { url = "https://files.pythonhosted.org/packages/9e/9d/fa04d9e6c3f6459f4e0b231925277cfc33d72dfab7fa19c312c03e59da99/coverage-7.6.12-cp312-cp312-win32.whl", hash = "sha256:00b2086892cf06c7c2d74983c9595dc511acca00665480b3ddff749ec4fb2a95", size = 211289 },
    { url = "https://files.pythonhosted.org/packages/53/40/53c7ffe3c0c3fff4d708bc99e65f3d78c129110d6629736faf2dbd60ad57/coverage-7.6.12-cp312-cp312-win_amd64.whl", hash = "sha256:7ae6eabf519bc7871ce117fb18bf14e0e343eeb96c377667e3e5dd12095e0288", size = 212079 },
    { url = "https://files.pythonhosted.org/packages/76/89/1adf3e634753c0de3dad2f02aac1e73dba58bc5a3a914ac94a25b2ef418f/coverage-7.6.12-cp313-cp313-macosx_10_13_x86_64.whl", hash = "sha256:488c27b3db0ebee97a830e6b5a3ea930c4a6e2c07f27a5e67e1b3532e76b9ef1", size = 208673 },
    { url = "https://files.pythonhosted.org/packages/ce/64/92a4e239d64d798535c5b45baac6b891c205a8a2e7c9cc8590ad386693dc/coverage-7.6.12-cp313-cp313-macosx_11_0_arm64.whl", hash = "sha256:5d1095bbee1851269f79fd8e0c9b5544e4c00c0c24965e66d8cba2eb5bb535fd", size = 208945 },
    { url = "https://files.pythonhosted.org/packages/b4/d0/4596a3ef3bca20a94539c9b1e10fd250225d1dec57ea78b0867a1cf9742e/coverage-7.6.12-cp313-cp313-manylinux_2_17_aarch64.manylinux2014_aarch64.whl", hash = "sha256:0533adc29adf6a69c1baa88c3d7dbcaadcffa21afbed3ca7a225a440e4744bf9", size = 242484 },
    { url = "https://files.pythonhosted.org/packages/1c/ef/6fd0d344695af6718a38d0861408af48a709327335486a7ad7e85936dc6e/coverage-7.6.12-cp313-cp313-manylinux_2_5_i686.manylinux1_i686.manylinux_2_17_i686.manylinux2014_i686.whl", hash = "sha256:53c56358d470fa507a2b6e67a68fd002364d23c83741dbc4c2e0680d80ca227e", size = 239525 },
    { url = "https://files.pythonhosted.org/packages/0c/4b/373be2be7dd42f2bcd6964059fd8fa307d265a29d2b9bcf1d044bcc156ed/coverage-7.6.12-cp313-cp313-manylinux_2_5_x86_64.manylinux1_x86_64.manylinux_2_17_x86_64.manylinux2014_x86_64.whl", hash = "sha256:64cbb1a3027c79ca6310bf101014614f6e6e18c226474606cf725238cf5bc2d4", size = 241545 },
    { url = "https://files.pythonhosted.org/packages/a6/7d/0e83cc2673a7790650851ee92f72a343827ecaaea07960587c8f442b5cd3/coverage-7.6.12-cp313-cp313-musllinux_1_2_aarch64.whl", hash = "sha256:79cac3390bfa9836bb795be377395f28410811c9066bc4eefd8015258a7578c6", size = 241179 },
    { url = "https://files.pythonhosted.org/packages/ff/8c/566ea92ce2bb7627b0900124e24a99f9244b6c8c92d09ff9f7633eb7c3c8/coverage-7.6.12-cp313-cp313-musllinux_1_2_i686.whl", hash = "sha256:9b148068e881faa26d878ff63e79650e208e95cf1c22bd3f77c3ca7b1d9821a3", size = 239288 },
    { url = "https://files.pythonhosted.org/packages/7d/e4/869a138e50b622f796782d642c15fb5f25a5870c6d0059a663667a201638/coverage-7.6.12-cp313-cp313-musllinux_1_2_x86_64.whl", hash = "sha256:8bec2ac5da793c2685ce5319ca9bcf4eee683b8a1679051f8e6ec04c4f2fd7dc", size = 241032 },
    { url = "https://files.pythonhosted.org/packages/ae/28/a52ff5d62a9f9e9fe9c4f17759b98632edd3a3489fce70154c7d66054dd3/coverage-7.6.12-cp313-cp313-win32.whl", hash = "sha256:200e10beb6ddd7c3ded322a4186313d5ca9e63e33d8fab4faa67ef46d3460af3", size = 211315 },
    { url = "https://files.pythonhosted.org/packages/bc/17/ab849b7429a639f9722fa5628364c28d675c7ff37ebc3268fe9840dda13c/coverage-7.6.12-cp313-cp313-win_amd64.whl", hash = "sha256:2b996819ced9f7dbb812c701485d58f261bef08f9b85304d41219b1496b591ef", size = 212099 },
    { url = "https://files.pythonhosted.org/packages/d2/1c/b9965bf23e171d98505eb5eb4fb4d05c44efd256f2e0f19ad1ba8c3f54b0/coverage-7.6.12-cp313-cp313t-macosx_10_13_x86_64.whl", hash = "sha256:299cf973a7abff87a30609879c10df0b3bfc33d021e1adabc29138a48888841e", size = 209511 },
    { url = "https://files.pythonhosted.org/packages/57/b3/119c201d3b692d5e17784fee876a9a78e1b3051327de2709392962877ca8/coverage-7.6.12-cp313-cp313t-macosx_11_0_arm64.whl", hash = "sha256:4b467a8c56974bf06e543e69ad803c6865249d7a5ccf6980457ed2bc50312703", size = 209729 },
    { url = "https://files.pythonhosted.org/packages/52/4e/a7feb5a56b266304bc59f872ea07b728e14d5a64f1ad3a2cc01a3259c965/coverage-7.6.12-cp313-cp313t-manylinux_2_17_aarch64.manylinux2014_aarch64.whl", hash = "sha256:2458f275944db8129f95d91aee32c828a408481ecde3b30af31d552c2ce284a0", size = 253988 },
    { url = "https://files.pythonhosted.org/packages/65/19/069fec4d6908d0dae98126aa7ad08ce5130a6decc8509da7740d36e8e8d2/coverage-7.6.12-cp313-cp313t-manylinux_2_5_i686.manylinux1_i686.manylinux_2_17_i686.manylinux2014_i686.whl", hash = "sha256:0a9d8be07fb0832636a0f72b80d2a652fe665e80e720301fb22b191c3434d924", size = 249697 },
    { url = "https://files.pythonhosted.org/packages/1c/da/5b19f09ba39df7c55f77820736bf17bbe2416bbf5216a3100ac019e15839/coverage-7.6.12-cp313-cp313t-manylinux_2_5_x86_64.manylinux1_x86_64.manylinux_2_17_x86_64.manylinux2014_x86_64.whl", hash = "sha256:14d47376a4f445e9743f6c83291e60adb1b127607a3618e3185bbc8091f0467b", size = 252033 },
    { url = "https://files.pythonhosted.org/packages/1e/89/4c2750df7f80a7872267f7c5fe497c69d45f688f7b3afe1297e52e33f791/coverage-7.6.12-cp313-cp313t-musllinux_1_2_aarch64.whl", hash = "sha256:b95574d06aa9d2bd6e5cc35a5bbe35696342c96760b69dc4287dbd5abd4ad51d", size = 251535 },
    { url = "https://files.pythonhosted.org/packages/78/3b/6d3ae3c1cc05f1b0460c51e6f6dcf567598cbd7c6121e5ad06643974703c/coverage-7.6.12-cp313-cp313t-musllinux_1_2_i686.whl", hash = "sha256:ecea0c38c9079570163d663c0433a9af4094a60aafdca491c6a3d248c7432827", size = 249192 },
    { url = "https://files.pythonhosted.org/packages/6e/8e/c14a79f535ce41af7d436bbad0d3d90c43d9e38ec409b4770c894031422e/coverage-7.6.12-cp313-cp313t-musllinux_1_2_x86_64.whl", hash = "sha256:2251fabcfee0a55a8578a9d29cecfee5f2de02f11530e7d5c5a05859aa85aee9", size = 250627 },
    { url = "https://files.pythonhosted.org/packages/cb/79/b7cee656cfb17a7f2c1b9c3cee03dd5d8000ca299ad4038ba64b61a9b044/coverage-7.6.12-cp313-cp313t-win32.whl", hash = "sha256:eb5507795caabd9b2ae3f1adc95f67b1104971c22c624bb354232d65c4fc90b3", size = 212033 },
    { url = "https://files.pythonhosted.org/packages/b6/c3/f7aaa3813f1fa9a4228175a7bd368199659d392897e184435a3b66408dd3/coverage-7.6.12-cp313-cp313t-win_amd64.whl", hash = "sha256:f60a297c3987c6c02ffb29effc70eadcbb412fe76947d394a1091a3615948e2f", size = 213240 },
    { url = "https://files.pythonhosted.org/packages/fb/b2/f655700e1024dec98b10ebaafd0cedbc25e40e4abe62a3c8e2ceef4f8f0a/coverage-7.6.12-py3-none-any.whl", hash = "sha256:eb8668cfbc279a536c633137deeb9435d2962caec279c3f8cf8b91fff6ff8953", size = 200552 },
]

[package.optional-dependencies]
toml = [
    { name = "tomli", marker = "python_full_version <= '3.11'" },
]

[[package]]
name = "coveralls"
version = "4.0.1"
source = { registry = "https://pypi.org/simple" }
dependencies = [
    { name = "coverage", extra = ["toml"] },
    { name = "docopt" },
    { name = "requests" },
]
sdist = { url = "https://files.pythonhosted.org/packages/61/75/a454fb443eb6a053833f61603a432ffbd7dd6ae53a11159bacfadb9d6219/coveralls-4.0.1.tar.gz", hash = "sha256:7b2a0a2bcef94f295e3cf28dcc55ca40b71c77d1c2446b538e85f0f7bc21aa69", size = 12419 }
wheels = [
    { url = "https://files.pythonhosted.org/packages/63/e5/6708c75e2a4cfca929302d4d9b53b862c6dc65bd75e6933ea3d20016d41d/coveralls-4.0.1-py3-none-any.whl", hash = "sha256:7a6b1fa9848332c7b2221afb20f3df90272ac0167060f41b5fe90429b30b1809", size = 13599 },
]

[[package]]
name = "cycler"
version = "0.12.1"
source = { registry = "https://pypi.org/simple" }
sdist = { url = "https://files.pythonhosted.org/packages/a9/95/a3dbbb5028f35eafb79008e7522a75244477d2838f38cbb722248dabc2a8/cycler-0.12.1.tar.gz", hash = "sha256:88bb128f02ba341da8ef447245a9e138fae777f6a23943da4540077d3601eb1c", size = 7615 }
wheels = [
    { url = "https://files.pythonhosted.org/packages/e7/05/c19819d5e3d95294a6f5947fb9b9629efb316b96de511b418c53d245aae6/cycler-0.12.1-py3-none-any.whl", hash = "sha256:85cef7cff222d8644161529808465972e51340599459b8ac3ccbac5a854e0d30", size = 8321 },
]

[[package]]
name = "debugpy"
version = "1.8.9"
source = { registry = "https://pypi.org/simple" }
sdist = { url = "https://files.pythonhosted.org/packages/88/92/15b454c516c4c53cc8c03967e4be12b65a1ea36db3bb4513a7453f75c8d8/debugpy-1.8.9.zip", hash = "sha256:1339e14c7d980407248f09824d1b25ff5c5616651689f1e0f0e51bdead3ea13e", size = 4921695 }
wheels = [
    { url = "https://files.pythonhosted.org/packages/f7/bf/c41b688ad490d644b3bcca505a87ea58ec0442234def9a641ba62dce9c11/debugpy-1.8.9-cp311-cp311-macosx_14_0_universal2.whl", hash = "sha256:b74a49753e21e33e7cf030883a92fa607bddc4ede1aa4145172debc637780040", size = 2179080 },
    { url = "https://files.pythonhosted.org/packages/f4/dd/e9de11423db7bde62469fbd932243c64f66d6d87924976f49ec336415522/debugpy-1.8.9-cp311-cp311-manylinux_2_5_x86_64.manylinux1_x86_64.manylinux_2_17_x86_64.manylinux2014_x86_64.whl", hash = "sha256:62d22dacdb0e296966d7d74a7141aaab4bec123fa43d1a35ddcb39bf9fd29d70", size = 3137893 },
    { url = "https://files.pythonhosted.org/packages/2c/bf/e1f2c81220591728f35585b4abd67e71e9b39b3cb983f428b23d4ca6c22e/debugpy-1.8.9-cp311-cp311-win32.whl", hash = "sha256:8138efff315cd09b8dcd14226a21afda4ca582284bf4215126d87342bba1cc66", size = 5042644 },
    { url = "https://files.pythonhosted.org/packages/96/20/a407252954fd2812771e4ea3ab523f73889fd5027e305dec5ee4f0af149a/debugpy-1.8.9-cp311-cp311-win_amd64.whl", hash = "sha256:ff54ef77ad9f5c425398efb150239f6fe8e20c53ae2f68367eba7ece1e96226d", size = 5066943 },
    { url = "https://files.pythonhosted.org/packages/da/ab/1420baf8404d2b499349a44de5037133e06d489009032ce016fedb66eea1/debugpy-1.8.9-cp312-cp312-macosx_14_0_universal2.whl", hash = "sha256:957363d9a7a6612a37458d9a15e72d03a635047f946e5fceee74b50d52a9c8e2", size = 2504180 },
    { url = "https://files.pythonhosted.org/packages/58/ec/e0f88c6764314bda7887274e0b980812709b3d6363dcae124a49a9ceaa3c/debugpy-1.8.9-cp312-cp312-manylinux_2_5_x86_64.manylinux1_x86_64.manylinux_2_17_x86_64.manylinux2014_x86_64.whl", hash = "sha256:5e565fc54b680292b418bb809f1386f17081d1346dca9a871bf69a8ac4071afe", size = 4224563 },
    { url = "https://files.pythonhosted.org/packages/dd/49/d9ea004ee2e4531d2b528841689ee2ba01c6a4b58840efd15e57dd866a86/debugpy-1.8.9-cp312-cp312-win32.whl", hash = "sha256:3e59842d6c4569c65ceb3751075ff8d7e6a6ada209ceca6308c9bde932bcef11", size = 5163641 },
    { url = "https://files.pythonhosted.org/packages/b1/63/c8b0718024c1187a446316037680e1564bf063c6665c815f17b42c244aba/debugpy-1.8.9-cp312-cp312-win_amd64.whl", hash = "sha256:66eeae42f3137eb428ea3a86d4a55f28da9bd5a4a3d369ba95ecc3a92c1bba53", size = 5203862 },
    { url = "https://files.pythonhosted.org/packages/cc/8d/eb12dcb977a2d166aac6614e60daddd1eef72881a0343717d7deb0d4868c/debugpy-1.8.9-cp313-cp313-macosx_14_0_universal2.whl", hash = "sha256:957ecffff80d47cafa9b6545de9e016ae8c9547c98a538ee96ab5947115fb3dd", size = 2489077 },
    { url = "https://files.pythonhosted.org/packages/87/2b/3b7a00d8d2bb891cfa33240575c2d5fc3fa6e0bc75567f4ece59b9d3d6ea/debugpy-1.8.9-cp313-cp313-manylinux_2_5_x86_64.manylinux1_x86_64.manylinux_2_17_x86_64.manylinux2014_x86_64.whl", hash = "sha256:1efbb3ff61487e2c16b3e033bc8595aea578222c08aaf3c4bf0f93fadbd662ee", size = 4219198 },
    { url = "https://files.pythonhosted.org/packages/5f/a1/f489026a65fabfff8c73bd51b880c130d636e02b1847564141fe3957d94f/debugpy-1.8.9-cp313-cp313-win32.whl", hash = "sha256:7c4d65d03bee875bcb211c76c1d8f10f600c305dbd734beaed4077e902606fee", size = 5163014 },
    { url = "https://files.pythonhosted.org/packages/e6/84/6070908dd163121358eb9d76fcc94f05bc99d2f89a85fe1b86167bc34ec6/debugpy-1.8.9-cp313-cp313-win_amd64.whl", hash = "sha256:e46b420dc1bea64e5bbedd678148be512442bc589b0111bd799367cde051e71a", size = 5203529 },
    { url = "https://files.pythonhosted.org/packages/2d/23/3f5804202da11c950dc0caae4a62d0c9aadabdb2daeb5f7aa09838647b5d/debugpy-1.8.9-py2.py3-none-any.whl", hash = "sha256:cc37a6c9987ad743d9c3a14fa1b1a14b7e4e6041f9dd0c8abf8895fe7a97b899", size = 5166094 },
]

[[package]]
name = "decorator"
version = "5.1.1"
source = { registry = "https://pypi.org/simple" }
sdist = { url = "https://files.pythonhosted.org/packages/66/0c/8d907af351aa16b42caae42f9d6aa37b900c67308052d10fdce809f8d952/decorator-5.1.1.tar.gz", hash = "sha256:637996211036b6385ef91435e4fae22989472f9d571faba8927ba8253acbc330", size = 35016 }
wheels = [
    { url = "https://files.pythonhosted.org/packages/d5/50/83c593b07763e1161326b3b8c6686f0f4b0f24d5526546bee538c89837d6/decorator-5.1.1-py3-none-any.whl", hash = "sha256:b8c3f85900b9dc423225913c5aace94729fe1fa9763b38939a95226f02d37186", size = 9073 },
]

[[package]]
name = "defusedxml"
version = "0.7.1"
source = { registry = "https://pypi.org/simple" }
sdist = { url = "https://files.pythonhosted.org/packages/0f/d5/c66da9b79e5bdb124974bfe172b4daf3c984ebd9c2a06e2b8a4dc7331c72/defusedxml-0.7.1.tar.gz", hash = "sha256:1bb3032db185915b62d7c6209c5a8792be6a32ab2fedacc84e01b52c51aa3e69", size = 75520 }
wheels = [
    { url = "https://files.pythonhosted.org/packages/07/6c/aa3f2f849e01cb6a001cd8554a88d4c77c5c1a31c95bdf1cf9301e6d9ef4/defusedxml-0.7.1-py2.py3-none-any.whl", hash = "sha256:a352e7e428770286cc899e2542b6cdaedb2b4953ff269a210103ec58f6198a61", size = 25604 },
]

[[package]]
name = "distlib"
version = "0.3.9"
source = { registry = "https://pypi.org/simple" }
sdist = { url = "https://files.pythonhosted.org/packages/0d/dd/1bec4c5ddb504ca60fc29472f3d27e8d4da1257a854e1d96742f15c1d02d/distlib-0.3.9.tar.gz", hash = "sha256:a60f20dea646b8a33f3e7772f74dc0b2d0772d2837ee1342a00645c81edf9403", size = 613923 }
wheels = [
    { url = "https://files.pythonhosted.org/packages/91/a1/cf2472db20f7ce4a6be1253a81cfdf85ad9c7885ffbed7047fb72c24cf87/distlib-0.3.9-py2.py3-none-any.whl", hash = "sha256:47f8c22fd27c27e25a65601af709b38e4f0a45ea4fc2e710f65755fa8caaaf87", size = 468973 },
]

[[package]]
name = "docopt"
version = "0.6.2"
source = { registry = "https://pypi.org/simple" }
sdist = { url = "https://files.pythonhosted.org/packages/a2/55/8f8cab2afd404cf578136ef2cc5dfb50baa1761b68c9da1fb1e4eed343c9/docopt-0.6.2.tar.gz", hash = "sha256:49b3a825280bd66b3aa83585ef59c4a8c82f2c8a522dbe754a8bc8d08c85c491", size = 25901 }

[[package]]
name = "equinox"
version = "0.11.11"
source = { registry = "https://pypi.org/simple" }
dependencies = [
    { name = "jax" },
    { name = "jaxtyping" },
    { name = "typing-extensions" },
]
sdist = { url = "https://files.pythonhosted.org/packages/61/53/39e9d8a0219cec28caf7cd893250a041d10e2b9253a8600d4f3b946cb00b/equinox-0.11.11.tar.gz", hash = "sha256:648072c1384adc3528930a3bf089246fd77aa873310a19f1f21c08e7681f95a7", size = 140612 }
wheels = [
    { url = "https://files.pythonhosted.org/packages/20/2c/90dd8d90acae15cab7ad344398030a0ba6a1cb1257d5e7da57f41e566940/equinox-0.11.11-py3-none-any.whl", hash = "sha256:49e9674f9bff0cde7ebcfbf2cdf4585c9231eb377eda31168bbf6467f88241e5", size = 179187 },
]

[[package]]
name = "etils"
version = "1.11.0"
source = { registry = "https://pypi.org/simple" }
sdist = { url = "https://files.pythonhosted.org/packages/85/28/8a4d0614a7864c1c703f848dedb69d2f532a623ffb0159e390c06ad20279/etils-1.11.0.tar.gz", hash = "sha256:aff3278a3be7fddf302dfd80335e9f924244666c71239cd91e836f3d055f1c4a", size = 103610 }
wheels = [
    { url = "https://files.pythonhosted.org/packages/4f/4a/ff8aa2c57300613b69905308c5afe92c5b01112d766c25a305fd6796170a/etils-1.11.0-py3-none-any.whl", hash = "sha256:a394cf3476bcec51c221426a70c39cd1006e889456ba41e4d7f12fd6814be7a5", size = 165419 },
]

[package.optional-dependencies]
epy = [
    { name = "typing-extensions" },
]

[[package]]
name = "executing"
version = "2.1.0"
source = { registry = "https://pypi.org/simple" }
sdist = { url = "https://files.pythonhosted.org/packages/8c/e3/7d45f492c2c4a0e8e0fad57d081a7c8a0286cdd86372b070cca1ec0caa1e/executing-2.1.0.tar.gz", hash = "sha256:8ea27ddd260da8150fa5a708269c4a10e76161e2496ec3e587da9e3c0fe4b9ab", size = 977485 }
wheels = [
    { url = "https://files.pythonhosted.org/packages/b5/fd/afcd0496feca3276f509df3dbd5dae726fcc756f1a08d9e25abe1733f962/executing-2.1.0-py2.py3-none-any.whl", hash = "sha256:8d63781349375b5ebccc3142f4b30350c0cd9c79f921cde38be2be4637e98eaf", size = 25805 },
]

[[package]]
name = "fastjsonschema"
version = "2.21.0"
source = { registry = "https://pypi.org/simple" }
sdist = { url = "https://files.pythonhosted.org/packages/31/d0/492a26afa3bdd0cb5dd78f59d7f4ca902d8e335856530e599e0d1ed9140d/fastjsonschema-2.21.0.tar.gz", hash = "sha256:a02026bbbedc83729da3bfff215564b71902757f33f60089f1abae193daa4771", size = 373839 }
wheels = [
    { url = "https://files.pythonhosted.org/packages/3f/3a/404a60bb9789ce4daecbb4ec780bee1c46d2ea5258cf689b7ab63acefd6f/fastjsonschema-2.21.0-py3-none-any.whl", hash = "sha256:5b23b8e7c9c6adc0ecb91c03a0768cb48cd154d9159378a69c8318532e0b5cbf", size = 23911 },
]

[[package]]
name = "filelock"
version = "3.16.1"
source = { registry = "https://pypi.org/simple" }
sdist = { url = "https://files.pythonhosted.org/packages/9d/db/3ef5bb276dae18d6ec2124224403d1d67bccdbefc17af4cc8f553e341ab1/filelock-3.16.1.tar.gz", hash = "sha256:c249fbfcd5db47e5e2d6d62198e565475ee65e4831e2561c8e313fa7eb961435", size = 18037 }
wheels = [
    { url = "https://files.pythonhosted.org/packages/b9/f8/feced7779d755758a52d1f6635d990b8d98dc0a29fa568bbe0625f18fdf3/filelock-3.16.1-py3-none-any.whl", hash = "sha256:2082e5703d51fbf98ea75855d9d5527e33d8ff23099bec374a134febee6946b0", size = 16163 },
]

[[package]]
name = "flowmc"
<<<<<<< HEAD
version = "0.4.2"
=======
version = "0.4.3"
>>>>>>> 2a5d52b0
source = { editable = "." }
dependencies = [
    { name = "chex" },
    { name = "equinox" },
    { name = "jax" },
    { name = "jaxtyping" },
    { name = "optax" },
    { name = "scikit-learn" },
    { name = "tqdm" },
]

[package.optional-dependencies]
codeqa = [
    { name = "coveralls" },
    { name = "pre-commit" },
    { name = "pyright" },
    { name = "pytest" },
    { name = "ruff" },
]
cuda = [
    { name = "jax", extra = ["cuda12"] },
]
docs = [
    { name = "mkdocs" },
    { name = "mkdocs-gen-files" },
    { name = "mkdocs-jupyter" },
    { name = "mkdocs-literate-nav" },
    { name = "mkdocs-material" },
    { name = "mkdocstrings", extra = ["python"] },
    { name = "pymdown-extensions" },
]
visualize = [
    { name = "arviz" },
    { name = "corner" },
    { name = "matplotlib" },
]

[package.metadata]
requires-dist = [
    { name = "arviz", marker = "extra == 'visualize'", specifier = ">=0.21.0" },
    { name = "chex", specifier = ">=0.1.87" },
    { name = "corner", marker = "extra == 'visualize'", specifier = ">=2.2.3" },
    { name = "coveralls", marker = "extra == 'codeqa'", specifier = ">=4.0.1" },
    { name = "equinox", specifier = ">=0.11.9" },
    { name = "jax", extras = ["cpu"], specifier = ">=0.5.0" },
    { name = "jax", extras = ["cuda12"], marker = "extra == 'cuda'", specifier = ">=0.5.0" },
    { name = "jaxtyping", specifier = ">=0.2.36" },
    { name = "matplotlib", marker = "extra == 'visualize'", specifier = ">=3.9.3" },
    { name = "mkdocs", marker = "extra == 'docs'", specifier = "==1.6.1" },
    { name = "mkdocs-gen-files", marker = "extra == 'docs'", specifier = "==0.5.0" },
    { name = "mkdocs-jupyter", marker = "extra == 'docs'", specifier = "==0.25.1" },
    { name = "mkdocs-literate-nav", marker = "extra == 'docs'", specifier = "==0.6.1" },
    { name = "mkdocs-material", marker = "extra == 'docs'", specifier = "==9.5.47" },
    { name = "mkdocstrings", extras = ["python"], marker = "extra == 'docs'", specifier = "==0.27.0" },
    { name = "optax", specifier = ">=0.2.4" },
    { name = "pre-commit", marker = "extra == 'codeqa'", specifier = ">=4.0.1" },
    { name = "pymdown-extensions", marker = "extra == 'docs'", specifier = "==10.12" },
    { name = "pyright", marker = "extra == 'codeqa'", specifier = ">=1.1.389" },
    { name = "pytest", marker = "extra == 'codeqa'", specifier = ">=8.3.3" },
    { name = "ruff", marker = "extra == 'codeqa'", specifier = ">=0.8.0" },
    { name = "scikit-learn", specifier = ">=1.6.0" },
    { name = "tqdm", specifier = ">=4.67.1" },
]

[[package]]
name = "fonttools"
version = "4.55.0"
source = { registry = "https://pypi.org/simple" }
sdist = { url = "https://files.pythonhosted.org/packages/d7/4e/053fe1b5c0ce346c0a9d0557492c654362bafb14f026eae0d3ee98009152/fonttools-4.55.0.tar.gz", hash = "sha256:7636acc6ab733572d5e7eec922b254ead611f1cdad17be3f0be7418e8bfaca71", size = 3490431 }
wheels = [
    { url = "https://files.pythonhosted.org/packages/17/50/75461e050ded02b9eaa8097df52c2a8752cf4c24db8b44b150755b76c8f1/fonttools-4.55.0-cp311-cp311-macosx_10_9_universal2.whl", hash = "sha256:fa34aa175c91477485c44ddfbb51827d470011e558dfd5c7309eb31bef19ec51", size = 2771444 },
    { url = "https://files.pythonhosted.org/packages/de/5e/98130db3770e8d12f70aa61f2555c32284d4e9c592862469d32b7ee48626/fonttools-4.55.0-cp311-cp311-macosx_10_9_x86_64.whl", hash = "sha256:37dbb3fdc2ef7302d3199fb12468481cbebaee849e4b04bc55b77c24e3c49189", size = 2296439 },
    { url = "https://files.pythonhosted.org/packages/17/35/36fe271296fe7624811f5261a0662155e075b43b79ffacea85a03f36593d/fonttools-4.55.0-cp311-cp311-manylinux_2_17_aarch64.manylinux2014_aarch64.whl", hash = "sha256:b5263d8e7ef3c0ae87fbce7f3ec2f546dc898d44a337e95695af2cd5ea21a967", size = 4883141 },
    { url = "https://files.pythonhosted.org/packages/47/2b/9bf7527260d265281dd812951aa22f3d1c331bcc91e86e7038dc6b9737cb/fonttools-4.55.0-cp311-cp311-manylinux_2_17_x86_64.manylinux2014_x86_64.whl", hash = "sha256:f307f6b5bf9e86891213b293e538d292cd1677e06d9faaa4bf9c086ad5f132f6", size = 4931050 },
    { url = "https://files.pythonhosted.org/packages/0b/7b/7324d3aa8424c71b63ba2e76eb4a46d6947e23065996e755c1682e666f42/fonttools-4.55.0-cp311-cp311-musllinux_1_2_aarch64.whl", hash = "sha256:f0a4b52238e7b54f998d6a56b46a2c56b59c74d4f8a6747fb9d4042190f37cd3", size = 4894154 },
    { url = "https://files.pythonhosted.org/packages/2c/53/a54926be69e43d277877106a6cbfab467cb02f9c756258c7c9932e8eb382/fonttools-4.55.0-cp311-cp311-musllinux_1_2_x86_64.whl", hash = "sha256:3e569711464f777a5d4ef522e781dc33f8095ab5efd7548958b36079a9f2f88c", size = 5064715 },
    { url = "https://files.pythonhosted.org/packages/0c/f7/9602868af9a2dfc4659637a752da8691655e81a2d6138231dcaa1efe8840/fonttools-4.55.0-cp311-cp311-win32.whl", hash = "sha256:2b3ab90ec0f7b76c983950ac601b58949f47aca14c3f21eed858b38d7ec42b05", size = 2169536 },
    { url = "https://files.pythonhosted.org/packages/30/57/9e2ddd16ad84ab26616ae4346b3b15e9a50669ca1b442cbe760af073807c/fonttools-4.55.0-cp311-cp311-win_amd64.whl", hash = "sha256:aa046f6a63bb2ad521004b2769095d4c9480c02c1efa7d7796b37826508980b6", size = 2215265 },
    { url = "https://files.pythonhosted.org/packages/ec/79/38209f8f6235021b6209147ec7b2f748afde65c59c6274ac96fef3912094/fonttools-4.55.0-cp312-cp312-macosx_10_13_universal2.whl", hash = "sha256:838d2d8870f84fc785528a692e724f2379d5abd3fc9dad4d32f91cf99b41e4a7", size = 2765205 },
    { url = "https://files.pythonhosted.org/packages/e3/07/434a21eab80524613c9753db2ff21d6bc3cf264412d8833a85022fd39088/fonttools-4.55.0-cp312-cp312-macosx_10_13_x86_64.whl", hash = "sha256:f46b863d74bab7bb0d395f3b68d3f52a03444964e67ce5c43ce43a75efce9246", size = 2293908 },
    { url = "https://files.pythonhosted.org/packages/c8/63/aa3274d9be36aaaef8c087e413cbc1dd682ff94776a82c111bad88482947/fonttools-4.55.0-cp312-cp312-manylinux_2_17_aarch64.manylinux2014_aarch64.whl", hash = "sha256:33b52a9cfe4e658e21b1f669f7309b4067910321757fec53802ca8f6eae96a5a", size = 4795901 },
    { url = "https://files.pythonhosted.org/packages/fc/0b/dbe13f2c8d745ffdf5c2bc25391263927d4ec2b927e44d5d5f70cd372873/fonttools-4.55.0-cp312-cp312-manylinux_2_5_x86_64.manylinux1_x86_64.manylinux_2_17_x86_64.manylinux2014_x86_64.whl", hash = "sha256:732a9a63d6ea4a81b1b25a1f2e5e143761b40c2e1b79bb2b68e4893f45139a40", size = 4879252 },
    { url = "https://files.pythonhosted.org/packages/46/85/eefb400ec66e9e7c159d13c72aba473d9c2a0c556d812b0916418aa9019e/fonttools-4.55.0-cp312-cp312-musllinux_1_2_aarch64.whl", hash = "sha256:7dd91ac3fcb4c491bb4763b820bcab6c41c784111c24172616f02f4bc227c17d", size = 4773177 },
    { url = "https://files.pythonhosted.org/packages/93/75/f06d175df4d7dbad97061c8698210ce4231cce9aa56cc263f3b6b5340540/fonttools-4.55.0-cp312-cp312-musllinux_1_2_x86_64.whl", hash = "sha256:1f0e115281a32ff532118aa851ef497a1b7cda617f4621c1cdf81ace3e36fb0c", size = 5032809 },
    { url = "https://files.pythonhosted.org/packages/78/eb/f3520ba63b5e4a034f2bfd34d8ab32eb95a1bf37a1f792ea48461fba08f6/fonttools-4.55.0-cp312-cp312-win32.whl", hash = "sha256:6c99b5205844f48a05cb58d4a8110a44d3038c67ed1d79eb733c4953c628b0f6", size = 2157762 },
    { url = "https://files.pythonhosted.org/packages/aa/d1/5f007861cab890f2a35a19a1d2a2815655ec10b0ea7fd881b1d3aaab0076/fonttools-4.55.0-cp312-cp312-win_amd64.whl", hash = "sha256:f8c8c76037d05652510ae45be1cd8fb5dd2fd9afec92a25374ac82255993d57c", size = 2203746 },
    { url = "https://files.pythonhosted.org/packages/c3/87/a669ac26c6077e37ffb06abf29c5571789eefe518d06c52df392181ee694/fonttools-4.55.0-cp313-cp313-macosx_10_13_universal2.whl", hash = "sha256:8118dc571921dc9e4b288d9cb423ceaf886d195a2e5329cc427df82bba872cd9", size = 2752519 },
    { url = "https://files.pythonhosted.org/packages/0c/e9/4822ad238fe215133c7df20f1cdb1a58cfb634a31523e77ff0fb2033970a/fonttools-4.55.0-cp313-cp313-macosx_10_13_x86_64.whl", hash = "sha256:01124f2ca6c29fad4132d930da69158d3f49b2350e4a779e1efbe0e82bd63f6c", size = 2286819 },
    { url = "https://files.pythonhosted.org/packages/3e/a4/d7941c3897129e60fe68d20e4819fda4d0c4858d77badae0e80ca6440b36/fonttools-4.55.0-cp313-cp313-manylinux_2_17_aarch64.manylinux2014_aarch64.whl", hash = "sha256:81ffd58d2691f11f7c8438796e9f21c374828805d33e83ff4b76e4635633674c", size = 4770382 },
    { url = "https://files.pythonhosted.org/packages/31/cf/c51ea1348f9fba9c627439afad9dee0090040809ab431f4422b5bfdda34c/fonttools-4.55.0-cp313-cp313-manylinux_2_5_x86_64.manylinux1_x86_64.manylinux_2_17_x86_64.manylinux2014_x86_64.whl", hash = "sha256:5435e5f1eb893c35c2bc2b9cd3c9596b0fcb0a59e7a14121562986dd4c47b8dd", size = 4858336 },
    { url = "https://files.pythonhosted.org/packages/73/be/36c1fe0e5c9a96b068ddd7e82001243bbe7fe12549c8d14e1bd025bf40c9/fonttools-4.55.0-cp313-cp313-musllinux_1_2_aarch64.whl", hash = "sha256:d12081729280c39d001edd0f4f06d696014c26e6e9a0a55488fabc37c28945e4", size = 4756072 },
    { url = "https://files.pythonhosted.org/packages/5c/18/6dd381c29f215a017f79aa9fea0722424a0046b47991c4390a78ff87ce0c/fonttools-4.55.0-cp313-cp313-musllinux_1_2_x86_64.whl", hash = "sha256:a7ad1f1b98ab6cb927ab924a38a8649f1ffd7525c75fe5b594f5dab17af70e18", size = 5008668 },
    { url = "https://files.pythonhosted.org/packages/b8/95/316f20092b389b927dba1d1dccd3f541853f96e707e210f1b9f4e7bacdd5/fonttools-4.55.0-cp313-cp313-win32.whl", hash = "sha256:abe62987c37630dca69a104266277216de1023cf570c1643bb3a19a9509e7a1b", size = 2155841 },
    { url = "https://files.pythonhosted.org/packages/35/ca/b4638aa3e446184892e2f9cc8ef44bb506f47fea04580df7fb84f5a4363d/fonttools-4.55.0-cp313-cp313-win_amd64.whl", hash = "sha256:2863555ba90b573e4201feaf87a7e71ca3b97c05aa4d63548a4b69ea16c9e998", size = 2200587 },
    { url = "https://files.pythonhosted.org/packages/b4/4a/786589606d4989cb34d8bc766cd687d955aaf3039c367fe7104bcf82dc98/fonttools-4.55.0-py3-none-any.whl", hash = "sha256:12db5888cd4dd3fcc9f0ee60c6edd3c7e1fd44b7dd0f31381ea03df68f8a153f", size = 1100249 },
]

[[package]]
name = "ghp-import"
version = "2.1.0"
source = { registry = "https://pypi.org/simple" }
dependencies = [
    { name = "python-dateutil" },
]
sdist = { url = "https://files.pythonhosted.org/packages/d9/29/d40217cbe2f6b1359e00c6c307bb3fc876ba74068cbab3dde77f03ca0dc4/ghp-import-2.1.0.tar.gz", hash = "sha256:9c535c4c61193c2df8871222567d7fd7e5014d835f97dc7b7439069e2413d343", size = 10943 }
wheels = [
    { url = "https://files.pythonhosted.org/packages/f7/ec/67fbef5d497f86283db54c22eec6f6140243aae73265799baaaa19cd17fb/ghp_import-2.1.0-py3-none-any.whl", hash = "sha256:8337dd7b50877f163d4c0289bc1f1c7f127550241988d568c1db512c4324a619", size = 11034 },
]

[[package]]
name = "griffe"
version = "1.5.1"
source = { registry = "https://pypi.org/simple" }
dependencies = [
    { name = "colorama" },
]
sdist = { url = "https://files.pythonhosted.org/packages/d4/c9/8167810358ca129839156dc002526e7398b5fad4a9d7b6e88b875e802d0d/griffe-1.5.1.tar.gz", hash = "sha256:72964f93e08c553257706d6cd2c42d1c172213feb48b2be386f243380b405d4b", size = 384113 }
wheels = [
    { url = "https://files.pythonhosted.org/packages/ab/00/e693a155da0a2a72fd2df75b8fe338146cae59d590ad6f56800adde90cb5/griffe-1.5.1-py3-none-any.whl", hash = "sha256:ad6a7980f8c424c9102160aafa3bcdf799df0e75f7829d75af9ee5aef656f860", size = 127132 },
]

[[package]]
name = "h5netcdf"
version = "1.6.1"
source = { registry = "https://pypi.org/simple" }
dependencies = [
    { name = "h5py" },
    { name = "packaging" },
]
sdist = { url = "https://files.pythonhosted.org/packages/34/6d/c1b8e48fccbb588c23033bf219a3190a50813857d78a4c1aae2e1f3969e9/h5netcdf-1.6.1.tar.gz", hash = "sha256:7ef4ecd811374d94d29ac5e7f7db71ff59b55ef8eeefbe4ccc2c316853d31894", size = 64456 }
wheels = [
    { url = "https://files.pythonhosted.org/packages/b2/fc/e73747f3dd31906bfbb78c76069f67d91525fefa28492a1f949cbb4a3c7f/h5netcdf-1.6.1-py3-none-any.whl", hash = "sha256:1ec75cabd6ab50c6e7109d0c6595eb2960ba0e79fef2257607ab80838d84e6f6", size = 49561 },
]

[[package]]
name = "h5py"
version = "3.13.0"
source = { registry = "https://pypi.org/simple" }
dependencies = [
    { name = "numpy" },
]
sdist = { url = "https://files.pythonhosted.org/packages/03/2e/a22d6a8bfa6f8be33e7febd985680fba531562795f0a9077ed1eb047bfb0/h5py-3.13.0.tar.gz", hash = "sha256:1870e46518720023da85d0895a1960ff2ce398c5671eac3b1a41ec696b7105c3", size = 414876 }
wheels = [
    { url = "https://files.pythonhosted.org/packages/86/2b/50b15fdefb577d073b49699e6ea6a0a77a3a1016c2b67e2149fc50124a10/h5py-3.13.0-cp311-cp311-macosx_10_9_x86_64.whl", hash = "sha256:8a8e38ef4ceb969f832cc230c0cf808c613cc47e31e768fd7b1106c55afa1cb8", size = 3422922 },
    { url = "https://files.pythonhosted.org/packages/94/59/36d87a559cab9c59b59088d52e86008d27a9602ce3afc9d3b51823014bf3/h5py-3.13.0-cp311-cp311-macosx_11_0_arm64.whl", hash = "sha256:f35640e81b03c02a88b8bf99fb6a9d3023cc52f7c627694db2f379e0028f2868", size = 2921619 },
    { url = "https://files.pythonhosted.org/packages/37/ef/6f80b19682c0b0835bbee7b253bec9c16af9004f2fd6427b1dd858100273/h5py-3.13.0-cp311-cp311-manylinux_2_17_aarch64.manylinux2014_aarch64.whl", hash = "sha256:337af114616f3656da0c83b68fcf53ecd9ce9989a700b0883a6e7c483c3235d4", size = 4259366 },
    { url = "https://files.pythonhosted.org/packages/03/71/c99f662d4832c8835453cf3476f95daa28372023bda4aa1fca9e97c24f09/h5py-3.13.0-cp311-cp311-manylinux_2_17_x86_64.manylinux2014_x86_64.whl", hash = "sha256:782ff0ac39f455f21fd1c8ebc007328f65f43d56718a89327eec76677ebf238a", size = 4509058 },
    { url = "https://files.pythonhosted.org/packages/56/89/e3ff23e07131ff73a72a349be9639e4de84e163af89c1c218b939459a98a/h5py-3.13.0-cp311-cp311-win_amd64.whl", hash = "sha256:22ffe2a25770a2d67213a1b94f58006c14dce06933a42d2aaa0318c5868d1508", size = 2966428 },
    { url = "https://files.pythonhosted.org/packages/d8/20/438f6366ba4ded80eadb38f8927f5e2cd6d2e087179552f20ae3dbcd5d5b/h5py-3.13.0-cp312-cp312-macosx_10_13_x86_64.whl", hash = "sha256:477c58307b6b9a2509c59c57811afb9f598aedede24a67da808262dfa0ee37b4", size = 3384442 },
    { url = "https://files.pythonhosted.org/packages/10/13/cc1cb7231399617d9951233eb12fddd396ff5d4f7f057ee5d2b1ca0ee7e7/h5py-3.13.0-cp312-cp312-macosx_11_0_arm64.whl", hash = "sha256:57c4c74f627c616f02b7aec608a8c706fe08cb5b0ba7c08555a4eb1dde20805a", size = 2917567 },
    { url = "https://files.pythonhosted.org/packages/9e/d9/aed99e1c858dc698489f916eeb7c07513bc864885d28ab3689d572ba0ea0/h5py-3.13.0-cp312-cp312-manylinux_2_17_aarch64.manylinux2014_aarch64.whl", hash = "sha256:357e6dc20b101a805ccfd0024731fbaf6e8718c18c09baf3b5e4e9d198d13fca", size = 4669544 },
    { url = "https://files.pythonhosted.org/packages/a7/da/3c137006ff5f0433f0fb076b1ebe4a7bf7b5ee1e8811b5486af98b500dd5/h5py-3.13.0-cp312-cp312-manylinux_2_17_x86_64.manylinux2014_x86_64.whl", hash = "sha256:d6f13f9b5ce549448c01e4dfe08ea8d1772e6078799af2c1c8d09e941230a90d", size = 4932139 },
    { url = "https://files.pythonhosted.org/packages/25/61/d897952629cae131c19d4c41b2521e7dd6382f2d7177c87615c2e6dced1a/h5py-3.13.0-cp312-cp312-win_amd64.whl", hash = "sha256:21daf38171753899b5905f3d82c99b0b1ec2cbbe282a037cad431feb620e62ec", size = 2954179 },
    { url = "https://files.pythonhosted.org/packages/60/43/f276f27921919a9144074320ce4ca40882fc67b3cfee81c3f5c7df083e97/h5py-3.13.0-cp313-cp313-macosx_10_13_x86_64.whl", hash = "sha256:e520ec76de00943dd017c8ea3f354fa1d2f542eac994811943a8faedf2a7d5cb", size = 3358040 },
    { url = "https://files.pythonhosted.org/packages/1b/86/ad4a4cf781b08d4572be8bbdd8f108bb97b266a14835c640dc43dafc0729/h5py-3.13.0-cp313-cp313-macosx_11_0_arm64.whl", hash = "sha256:e79d8368cd9295045956bfb436656bea3f915beaa11d342e9f79f129f5178763", size = 2892766 },
    { url = "https://files.pythonhosted.org/packages/69/84/4c6367d6b58deaf0fa84999ec819e7578eee96cea6cbd613640d0625ed5e/h5py-3.13.0-cp313-cp313-manylinux_2_17_aarch64.manylinux2014_aarch64.whl", hash = "sha256:56dd172d862e850823c4af02dc4ddbc308f042b85472ffdaca67f1598dff4a57", size = 4664255 },
    { url = "https://files.pythonhosted.org/packages/fd/41/bc2df86b72965775f6d621e0ee269a5f3ac23e8f870abf519de9c7d93b4d/h5py-3.13.0-cp313-cp313-manylinux_2_17_x86_64.manylinux2014_x86_64.whl", hash = "sha256:be949b46b7388074c5acae017fbbe3e5ba303fd9daaa52157fdfef30bbdacadd", size = 4927580 },
    { url = "https://files.pythonhosted.org/packages/97/34/165b87ea55184770a0c1fcdb7e017199974ad2e271451fd045cfe35f3add/h5py-3.13.0-cp313-cp313-win_amd64.whl", hash = "sha256:4f97ecde7ac6513b21cd95efdfc38dc6d19f96f6ca6f2a30550e94e551458e0a", size = 2940890 },
]

[[package]]
name = "identify"
version = "2.6.3"
source = { registry = "https://pypi.org/simple" }
sdist = { url = "https://files.pythonhosted.org/packages/1a/5f/05f0d167be94585d502b4adf8c7af31f1dc0b1c7e14f9938a88fdbbcf4a7/identify-2.6.3.tar.gz", hash = "sha256:62f5dae9b5fef52c84cc188514e9ea4f3f636b1d8799ab5ebc475471f9e47a02", size = 99179 }
wheels = [
    { url = "https://files.pythonhosted.org/packages/c9/f5/09644a3ad803fae9eca8efa17e1f2aef380c7f0b02f7ec4e8d446e51d64a/identify-2.6.3-py2.py3-none-any.whl", hash = "sha256:9edba65473324c2ea9684b1f944fe3191db3345e50b6d04571d10ed164f8d7bd", size = 99049 },
]

[[package]]
name = "idna"
version = "3.10"
source = { registry = "https://pypi.org/simple" }
sdist = { url = "https://files.pythonhosted.org/packages/f1/70/7703c29685631f5a7590aa73f1f1d3fa9a380e654b86af429e0934a32f7d/idna-3.10.tar.gz", hash = "sha256:12f65c9b470abda6dc35cf8e63cc574b1c52b11df2c86030af0ac09b01b13ea9", size = 190490 }
wheels = [
    { url = "https://files.pythonhosted.org/packages/76/c6/c88e154df9c4e1a2a66ccf0005a88dfb2650c1dffb6f5ce603dfbd452ce3/idna-3.10-py3-none-any.whl", hash = "sha256:946d195a0d259cbba61165e88e65941f16e9b36ea6ddb97f00452bae8b1287d3", size = 70442 },
]

[[package]]
name = "iniconfig"
version = "2.0.0"
source = { registry = "https://pypi.org/simple" }
sdist = { url = "https://files.pythonhosted.org/packages/d7/4b/cbd8e699e64a6f16ca3a8220661b5f83792b3017d0f79807cb8708d33913/iniconfig-2.0.0.tar.gz", hash = "sha256:2d91e135bf72d31a410b17c16da610a82cb55f6b0477d1a902134b24a455b8b3", size = 4646 }
wheels = [
    { url = "https://files.pythonhosted.org/packages/ef/a6/62565a6e1cf69e10f5727360368e451d4b7f58beeac6173dc9db836a5b46/iniconfig-2.0.0-py3-none-any.whl", hash = "sha256:b6a85871a79d2e3b22d2d1b94ac2824226a63c6b741c88f7ae975f18b6778374", size = 5892 },
]

[[package]]
name = "ipykernel"
version = "6.29.5"
source = { registry = "https://pypi.org/simple" }
dependencies = [
    { name = "appnope", marker = "platform_system == 'Darwin'" },
    { name = "comm" },
    { name = "debugpy" },
    { name = "ipython" },
    { name = "jupyter-client" },
    { name = "jupyter-core" },
    { name = "matplotlib-inline" },
    { name = "nest-asyncio" },
    { name = "packaging" },
    { name = "psutil" },
    { name = "pyzmq" },
    { name = "tornado" },
    { name = "traitlets" },
]
sdist = { url = "https://files.pythonhosted.org/packages/e9/5c/67594cb0c7055dc50814b21731c22a601101ea3b1b50a9a1b090e11f5d0f/ipykernel-6.29.5.tar.gz", hash = "sha256:f093a22c4a40f8828f8e330a9c297cb93dcab13bd9678ded6de8e5cf81c56215", size = 163367 }
wheels = [
    { url = "https://files.pythonhosted.org/packages/94/5c/368ae6c01c7628438358e6d337c19b05425727fbb221d2a3c4303c372f42/ipykernel-6.29.5-py3-none-any.whl", hash = "sha256:afdb66ba5aa354b09b91379bac28ae4afebbb30e8b39510c9690afb7a10421b5", size = 117173 },
]

[[package]]
name = "ipython"
version = "8.30.0"
source = { registry = "https://pypi.org/simple" }
dependencies = [
    { name = "colorama", marker = "sys_platform == 'win32'" },
    { name = "decorator" },
    { name = "jedi" },
    { name = "matplotlib-inline" },
    { name = "pexpect", marker = "sys_platform != 'emscripten' and sys_platform != 'win32'" },
    { name = "prompt-toolkit" },
    { name = "pygments" },
    { name = "stack-data" },
    { name = "traitlets" },
    { name = "typing-extensions", marker = "python_full_version < '3.12'" },
]
sdist = { url = "https://files.pythonhosted.org/packages/d8/8b/710af065ab8ed05649afa5bd1e07401637c9ec9fb7cfda9eac7e91e9fbd4/ipython-8.30.0.tar.gz", hash = "sha256:cb0a405a306d2995a5cbb9901894d240784a9f341394c6ba3f4fe8c6eb89ff6e", size = 5592205 }
wheels = [
    { url = "https://files.pythonhosted.org/packages/1d/f3/1332ba2f682b07b304ad34cad2f003adcfeb349486103f4b632335074a7c/ipython-8.30.0-py3-none-any.whl", hash = "sha256:85ec56a7e20f6c38fce7727dcca699ae4ffc85985aa7b23635a8008f918ae321", size = 820765 },
]

[[package]]
name = "jax"
version = "0.5.0"
source = { registry = "https://pypi.org/simple" }
dependencies = [
    { name = "jaxlib" },
    { name = "ml-dtypes" },
    { name = "numpy" },
    { name = "opt-einsum" },
    { name = "scipy" },
]
sdist = { url = "https://files.pythonhosted.org/packages/4a/cb/22d62b26284f08e62d6eb64603d3b010004cfdb7a97ce6cca5c6cf86edab/jax-0.5.0.tar.gz", hash = "sha256:49df70bf293a345a7fb519f71193506d37a024c4f850b358042eb32d502c81c8", size = 1959707 }
wheels = [
    { url = "https://files.pythonhosted.org/packages/f4/58/cc0721a1030fcbab0984beea0bf3c4610ec103f738423cdfa9c4ceb40598/jax-0.5.0-py3-none-any.whl", hash = "sha256:b3907aa87ae2c340b39cdbf80c07a74550369cafcaf7398fb60ba58d167345ab", size = 2270365 },
]

[package.optional-dependencies]
cuda12 = [
    { name = "jax-cuda12-plugin", extra = ["with-cuda"] },
    { name = "jaxlib" },
]

[[package]]
name = "jax-cuda12-pjrt"
version = "0.5.0"
source = { registry = "https://pypi.org/simple" }
wheels = [
    { url = "https://files.pythonhosted.org/packages/c5/a6/4b161016aaafe04d92e8d9a50b47e6767ea5cf874a8a9d2d1bcd049409d3/jax_cuda12_pjrt-0.5.0-py3-none-manylinux2014_aarch64.whl", hash = "sha256:6025cd4b32d8ec04a11705a749764cd96a6cbc8b6273beac947cc481f2584b8c", size = 89441461 },
    { url = "https://files.pythonhosted.org/packages/8e/ac/824ff70eb5b5dd2a4b597a2017ae62f24b9aaa5fd846f04c94dc447aa1ec/jax_cuda12_pjrt-0.5.0-py3-none-manylinux2014_x86_64.whl", hash = "sha256:d23833c1b885d96c2764000e95052f2b5827c77d492ea68f67e903a132656dbb", size = 103122594 },
]

[[package]]
name = "jax-cuda12-plugin"
version = "0.5.0"
source = { registry = "https://pypi.org/simple" }
dependencies = [
    { name = "jax-cuda12-pjrt" },
]
wheels = [
    { url = "https://files.pythonhosted.org/packages/d9/d5/64ad0b832122d938cbad07652625679a35c03e16e2ce4b8eda4ead8feed5/jax_cuda12_plugin-0.5.0-cp311-cp311-manylinux2014_aarch64.whl", hash = "sha256:25407ccb030e4eed7d7e2ccccac8ab65f932aa05936ca5cf0e8ded4adfdcad1a", size = 16777553 },
    { url = "https://files.pythonhosted.org/packages/a2/7b/cc9fa545db9397de9054357de8440c8b10d28a6ab5d1cef1eba184c3d426/jax_cuda12_plugin-0.5.0-cp311-cp311-manylinux2014_x86_64.whl", hash = "sha256:a98135a0223064b8f5c6853e22ddc1a4e3862152d37fb685f0dbdeffe0c80122", size = 16734352 },
    { url = "https://files.pythonhosted.org/packages/29/d1/9e686c3501f7fb239b9c8f6ebc628d3d1afffd6735bd3f5e95c99af657d1/jax_cuda12_plugin-0.5.0-cp312-cp312-manylinux2014_aarch64.whl", hash = "sha256:a321cc98fa0524dcc9b9d134e8f305a0a334205a3a1a97c56fd8c97631753775", size = 16773136 },
    { url = "https://files.pythonhosted.org/packages/8a/60/044d5cdf04f802c2bb74b3b41fcf7c2a704b32e1ec8b09ca1cda14d19f72/jax_cuda12_plugin-0.5.0-cp312-cp312-manylinux2014_x86_64.whl", hash = "sha256:43058dfc565d8c9da69f47cd4e4b95c495f1686f289ef4584c2b72803e6f1607", size = 16731728 },
    { url = "https://files.pythonhosted.org/packages/29/8d/d78afb16f362fff7adfc9b909b096f73523e76785debe68a5befae963148/jax_cuda12_plugin-0.5.0-cp313-cp313-manylinux2014_aarch64.whl", hash = "sha256:955af63db14be6532d5b491e4a87286765075262856a86da87286d783003031f", size = 16773006 },
    { url = "https://files.pythonhosted.org/packages/e4/31/e08cd12acff8b6d702fd184596725bd2e5570df41ec683e28f01cddd4e99/jax_cuda12_plugin-0.5.0-cp313-cp313-manylinux2014_x86_64.whl", hash = "sha256:df36c4b176e2d35a82a9f38cd77cc369d271e60051e371a0a8ef45143f8f58b6", size = 16731922 },
]

[package.optional-dependencies]
with-cuda = [
    { name = "nvidia-cublas-cu12" },
    { name = "nvidia-cuda-cupti-cu12" },
    { name = "nvidia-cuda-nvcc-cu12" },
    { name = "nvidia-cuda-runtime-cu12" },
    { name = "nvidia-cudnn-cu12" },
    { name = "nvidia-cufft-cu12" },
    { name = "nvidia-cusolver-cu12" },
    { name = "nvidia-cusparse-cu12" },
    { name = "nvidia-nccl-cu12" },
    { name = "nvidia-nvjitlink-cu12" },
]

[[package]]
name = "jaxlib"
version = "0.5.0"
source = { registry = "https://pypi.org/simple" }
dependencies = [
    { name = "ml-dtypes" },
    { name = "numpy" },
    { name = "scipy" },
]
wheels = [
    { url = "https://files.pythonhosted.org/packages/92/4b/8875870ff52ad3fbea876c905228f691f05c8dc8556b226cbfaf0fba7f62/jaxlib-0.5.0-cp311-cp311-macosx_11_0_arm64.whl", hash = "sha256:6cd762ed1623132499fa701c4203446102e0a9c82ca23194b87288f746d12a29", size = 79242870 },
    { url = "https://files.pythonhosted.org/packages/a0/0f/00cdfa411d7218e4696c10c5867f7d3c396219adbcaeb02e95108ca802de/jaxlib-0.5.0-cp311-cp311-manylinux2014_aarch64.whl", hash = "sha256:63088dbfaa85bb56cd521a925a3472fd7328b18ec93c2d8ffa85af331095c995", size = 93181807 },
    { url = "https://files.pythonhosted.org/packages/58/8e/a5c29db03d5a93b0326e297b556d0e0a9805e9c9c1ae5f82f69557273faa/jaxlib-0.5.0-cp311-cp311-manylinux2014_x86_64.whl", hash = "sha256:09113ef1582ba34d7cbc440fedb318f4855b59b776711a8aba2473c9727d3025", size = 101969212 },
    { url = "https://files.pythonhosted.org/packages/70/86/ceae20e4f37fa07f1cc95551cc0f49170d0db46d2e82fdf511d26bffd801/jaxlib-0.5.0-cp311-cp311-win_amd64.whl", hash = "sha256:78289fc3ddc1e4e9510de2536a6375df9fe1c50de0ac60826c286b7a5c5090fe", size = 63881994 },
    { url = "https://files.pythonhosted.org/packages/57/d6/d971b40cb156e0637aa3c1522a1e803b641142e9a8f3ade6a574711bb073/jaxlib-0.5.0-cp312-cp312-macosx_11_0_arm64.whl", hash = "sha256:73e335715760c56e635109d61426435a5d7f46f3363a115daea09427d5cd0efd", size = 79246087 },
    { url = "https://files.pythonhosted.org/packages/41/2e/ba9770330077c3e4082cd0353e6a61419f79bff3e2197f904ce70167b9ad/jaxlib-0.5.0-cp312-cp312-manylinux2014_aarch64.whl", hash = "sha256:4b4b01afb0ddec96c08356bff2bb685ddbe97fdffe4ed6e2d834b30aba972f22", size = 93179593 },
    { url = "https://files.pythonhosted.org/packages/66/e9/211ba3e46ec22c722c4d61a739cfccf79b0618006d6f5fa53eb4eb93ed6d/jaxlib-0.5.0-cp312-cp312-manylinux2014_x86_64.whl", hash = "sha256:f980c733e98c998a8da87c9a8cc61b6726d0be667a58bd664c1d717b4b4eae75", size = 101984785 },
    { url = "https://files.pythonhosted.org/packages/2d/cb/11bb92324afb6ba678f388e10b78d6b02196bc8887eb5aa0d85ce398edf9/jaxlib-0.5.0-cp312-cp312-win_amd64.whl", hash = "sha256:5baedbeeb60fa493c7528783254f04c6e986a2826266b198ed37e9336af2ef8c", size = 63899871 },
    { url = "https://files.pythonhosted.org/packages/22/ac/e400473e6a2f405fd6e4dc40a713bb9a3868a3f76a8ffc5eb66f6e686002/jaxlib-0.5.0-cp313-cp313-macosx_11_0_arm64.whl", hash = "sha256:ed18ea7161d03aa8fd4d1b55494882f21420efdfea68e5f298c4aebcf2ac3f34", size = 79245359 },
    { url = "https://files.pythonhosted.org/packages/44/2d/c210abf4a9b2ce2e0858fcd3567c8773a739114e37d751af6c228901af57/jaxlib-0.5.0-cp313-cp313-manylinux2014_aarch64.whl", hash = "sha256:7d9b17a7ea19355d45ecdb2ff0db5d707a86f0c5a862d94b89b4568d6c45311a", size = 93180025 },
    { url = "https://files.pythonhosted.org/packages/30/f8/316f7b4797c5eb50c6d70e461724a7cbe08b4505ca4da1bfd260c135895a/jaxlib-0.5.0-cp313-cp313-manylinux2014_x86_64.whl", hash = "sha256:11eef01d37c0f1c5306265b76f207f1002d13480ded2e31fd63ec76912c93ca2", size = 101982281 },
    { url = "https://files.pythonhosted.org/packages/4c/f2/cfa012a0417c9b13b44c8e1d3ebf5fd04e8bb738b5c93e20c9fc97919880/jaxlib-0.5.0-cp313-cp313-win_amd64.whl", hash = "sha256:61b4d26cd6a0c49ba0b1e4340c7d29198913ee2dc70b65ee90752717d22305bb", size = 63900219 },
]

[[package]]
name = "jaxtyping"
version = "0.2.36"
source = { registry = "https://pypi.org/simple" }
sdist = { url = "https://files.pythonhosted.org/packages/a6/cc/76e38d7d24e590d1a819c9b203b537e5c6416e1c1aebc8c25f598a00d474/jaxtyping-0.2.36.tar.gz", hash = "sha256:781ac44a3cf8982063d7ee48b5008ccfad7b13793bf878eb3058d5319aa08f0f", size = 45171 }
wheels = [
    { url = "https://files.pythonhosted.org/packages/94/99/c83c6a97f4382caf1c9bfeeeca935d3eb1f479f711665aeadf4408048107/jaxtyping-0.2.36-py3-none-any.whl", hash = "sha256:b19bcbd4009df8734602203402483a4066ad2eb3382904432e370588e9c9707d", size = 55823 },
]

[[package]]
name = "jedi"
version = "0.19.2"
source = { registry = "https://pypi.org/simple" }
dependencies = [
    { name = "parso" },
]
sdist = { url = "https://files.pythonhosted.org/packages/72/3a/79a912fbd4d8dd6fbb02bf69afd3bb72cf0c729bb3063c6f4498603db17a/jedi-0.19.2.tar.gz", hash = "sha256:4770dc3de41bde3966b02eb84fbcf557fb33cce26ad23da12c742fb50ecb11f0", size = 1231287 }
wheels = [
    { url = "https://files.pythonhosted.org/packages/c0/5a/9cac0c82afec3d09ccd97c8b6502d48f165f9124db81b4bcb90b4af974ee/jedi-0.19.2-py2.py3-none-any.whl", hash = "sha256:a8ef22bde8490f57fe5c7681a3c83cb58874daf72b4784de3cce5b6ef6edb5b9", size = 1572278 },
]

[[package]]
name = "jinja2"
version = "3.1.4"
source = { registry = "https://pypi.org/simple" }
dependencies = [
    { name = "markupsafe" },
]
sdist = { url = "https://files.pythonhosted.org/packages/ed/55/39036716d19cab0747a5020fc7e907f362fbf48c984b14e62127f7e68e5d/jinja2-3.1.4.tar.gz", hash = "sha256:4a3aee7acbbe7303aede8e9648d13b8bf88a429282aa6122a993f0ac800cb369", size = 240245 }
wheels = [
    { url = "https://files.pythonhosted.org/packages/31/80/3a54838c3fb461f6fec263ebf3a3a41771bd05190238de3486aae8540c36/jinja2-3.1.4-py3-none-any.whl", hash = "sha256:bc5dd2abb727a5319567b7a813e6a2e7318c39f4f487cfe6c89c6f9c7d25197d", size = 133271 },
]

[[package]]
name = "joblib"
version = "1.4.2"
source = { registry = "https://pypi.org/simple" }
sdist = { url = "https://files.pythonhosted.org/packages/64/33/60135848598c076ce4b231e1b1895170f45fbcaeaa2c9d5e38b04db70c35/joblib-1.4.2.tar.gz", hash = "sha256:2382c5816b2636fbd20a09e0f4e9dad4736765fdfb7dca582943b9c1366b3f0e", size = 2116621 }
wheels = [
    { url = "https://files.pythonhosted.org/packages/91/29/df4b9b42f2be0b623cbd5e2140cafcaa2bef0759a00b7b70104dcfe2fb51/joblib-1.4.2-py3-none-any.whl", hash = "sha256:06d478d5674cbc267e7496a410ee875abd68e4340feff4490bcb7afb88060ae6", size = 301817 },
]

[[package]]
name = "jsonschema"
version = "4.23.0"
source = { registry = "https://pypi.org/simple" }
dependencies = [
    { name = "attrs" },
    { name = "jsonschema-specifications" },
    { name = "referencing" },
    { name = "rpds-py" },
]
sdist = { url = "https://files.pythonhosted.org/packages/38/2e/03362ee4034a4c917f697890ccd4aec0800ccf9ded7f511971c75451deec/jsonschema-4.23.0.tar.gz", hash = "sha256:d71497fef26351a33265337fa77ffeb82423f3ea21283cd9467bb03999266bc4", size = 325778 }
wheels = [
    { url = "https://files.pythonhosted.org/packages/69/4a/4f9dbeb84e8850557c02365a0eee0649abe5eb1d84af92a25731c6c0f922/jsonschema-4.23.0-py3-none-any.whl", hash = "sha256:fbadb6f8b144a8f8cf9f0b89ba94501d143e50411a1278633f56a7acf7fd5566", size = 88462 },
]

[[package]]
name = "jsonschema-specifications"
version = "2024.10.1"
source = { registry = "https://pypi.org/simple" }
dependencies = [
    { name = "referencing" },
]
sdist = { url = "https://files.pythonhosted.org/packages/10/db/58f950c996c793472e336ff3655b13fbcf1e3b359dcf52dcf3ed3b52c352/jsonschema_specifications-2024.10.1.tar.gz", hash = "sha256:0f38b83639958ce1152d02a7f062902c41c8fd20d558b0c34344292d417ae272", size = 15561 }
wheels = [
    { url = "https://files.pythonhosted.org/packages/d1/0f/8910b19ac0670a0f80ce1008e5e751c4a57e14d2c4c13a482aa6079fa9d6/jsonschema_specifications-2024.10.1-py3-none-any.whl", hash = "sha256:a09a0680616357d9a0ecf05c12ad234479f549239d0f5b55f3deea67475da9bf", size = 18459 },
]

[[package]]
name = "jupyter-client"
version = "8.6.3"
source = { registry = "https://pypi.org/simple" }
dependencies = [
    { name = "jupyter-core" },
    { name = "python-dateutil" },
    { name = "pyzmq" },
    { name = "tornado" },
    { name = "traitlets" },
]
sdist = { url = "https://files.pythonhosted.org/packages/71/22/bf9f12fdaeae18019a468b68952a60fe6dbab5d67cd2a103cac7659b41ca/jupyter_client-8.6.3.tar.gz", hash = "sha256:35b3a0947c4a6e9d589eb97d7d4cd5e90f910ee73101611f01283732bd6d9419", size = 342019 }
wheels = [
    { url = "https://files.pythonhosted.org/packages/11/85/b0394e0b6fcccd2c1eeefc230978a6f8cb0c5df1e4cd3e7625735a0d7d1e/jupyter_client-8.6.3-py3-none-any.whl", hash = "sha256:e8a19cc986cc45905ac3362915f410f3af85424b4c0905e94fa5f2cb08e8f23f", size = 106105 },
]

[[package]]
name = "jupyter-core"
version = "5.7.2"
source = { registry = "https://pypi.org/simple" }
dependencies = [
    { name = "platformdirs" },
    { name = "pywin32", marker = "platform_python_implementation != 'PyPy' and sys_platform == 'win32'" },
    { name = "traitlets" },
]
sdist = { url = "https://files.pythonhosted.org/packages/00/11/b56381fa6c3f4cc5d2cf54a7dbf98ad9aa0b339ef7a601d6053538b079a7/jupyter_core-5.7.2.tar.gz", hash = "sha256:aa5f8d32bbf6b431ac830496da7392035d6f61b4f54872f15c4bd2a9c3f536d9", size = 87629 }
wheels = [
    { url = "https://files.pythonhosted.org/packages/c9/fb/108ecd1fe961941959ad0ee4e12ee7b8b1477247f30b1fdfd83ceaf017f0/jupyter_core-5.7.2-py3-none-any.whl", hash = "sha256:4f7315d2f6b4bcf2e3e7cb6e46772eba760ae459cd1f59d29eb57b0a01bd7409", size = 28965 },
]

[[package]]
name = "jupyterlab-pygments"
version = "0.3.0"
source = { registry = "https://pypi.org/simple" }
sdist = { url = "https://files.pythonhosted.org/packages/90/51/9187be60d989df97f5f0aba133fa54e7300f17616e065d1ada7d7646b6d6/jupyterlab_pygments-0.3.0.tar.gz", hash = "sha256:721aca4d9029252b11cfa9d185e5b5af4d54772bb8072f9b7036f4170054d35d", size = 512900 }
wheels = [
    { url = "https://files.pythonhosted.org/packages/b1/dd/ead9d8ea85bf202d90cc513b533f9c363121c7792674f78e0d8a854b63b4/jupyterlab_pygments-0.3.0-py3-none-any.whl", hash = "sha256:841a89020971da1d8693f1a99997aefc5dc424bb1b251fd6322462a1b8842780", size = 15884 },
]

[[package]]
name = "jupytext"
version = "1.16.4"
source = { registry = "https://pypi.org/simple" }
dependencies = [
    { name = "markdown-it-py" },
    { name = "mdit-py-plugins" },
    { name = "nbformat" },
    { name = "packaging" },
    { name = "pyyaml" },
]
sdist = { url = "https://files.pythonhosted.org/packages/a1/ba/81097573072b165772b71298c339d5da46dfeec53c1c354ce282109967ea/jupytext-1.16.4.tar.gz", hash = "sha256:28e33f46f2ce7a41fb9d677a4a2c95327285579b64ca104437c4b9eb1e4174e9", size = 3724368 }
wheels = [
    { url = "https://files.pythonhosted.org/packages/90/a3/285eb1e79dbbd8e9513a3bb1bb2bb3d4c7c22c8a92efb8449baface0b864/jupytext-1.16.4-py3-none-any.whl", hash = "sha256:76989d2690e65667ea6fb411d8056abe7cd0437c07bd774660b83d62acf9490a", size = 153540 },
]

[[package]]
name = "kiwisolver"
version = "1.4.7"
source = { registry = "https://pypi.org/simple" }
sdist = { url = "https://files.pythonhosted.org/packages/85/4d/2255e1c76304cbd60b48cee302b66d1dde4468dc5b1160e4b7cb43778f2a/kiwisolver-1.4.7.tar.gz", hash = "sha256:9893ff81bd7107f7b685d3017cc6583daadb4fc26e4a888350df530e41980a60", size = 97286 }
wheels = [
    { url = "https://files.pythonhosted.org/packages/e9/44/77429fa0a58f941d6e1c58da9efe08597d2e86bf2b2cce6626834f49d07b/kiwisolver-1.4.7-cp311-cp311-macosx_10_9_universal2.whl", hash = "sha256:d2b0e12a42fb4e72d509fc994713d099cbb15ebf1103545e8a45f14da2dfca54", size = 122442 },
    { url = "https://files.pythonhosted.org/packages/e5/20/8c75caed8f2462d63c7fd65e16c832b8f76cda331ac9e615e914ee80bac9/kiwisolver-1.4.7-cp311-cp311-macosx_10_9_x86_64.whl", hash = "sha256:2a8781ac3edc42ea4b90bc23e7d37b665d89423818e26eb6df90698aa2287c95", size = 65762 },
    { url = "https://files.pythonhosted.org/packages/f4/98/fe010f15dc7230f45bc4cf367b012d651367fd203caaa992fd1f5963560e/kiwisolver-1.4.7-cp311-cp311-macosx_11_0_arm64.whl", hash = "sha256:46707a10836894b559e04b0fd143e343945c97fd170d69a2d26d640b4e297935", size = 64319 },
    { url = "https://files.pythonhosted.org/packages/8b/1b/b5d618f4e58c0675654c1e5051bcf42c776703edb21c02b8c74135541f60/kiwisolver-1.4.7-cp311-cp311-manylinux_2_12_i686.manylinux2010_i686.manylinux_2_17_i686.manylinux2014_i686.whl", hash = "sha256:ef97b8df011141c9b0f6caf23b29379f87dd13183c978a30a3c546d2c47314cb", size = 1334260 },
    { url = "https://files.pythonhosted.org/packages/b8/01/946852b13057a162a8c32c4c8d2e9ed79f0bb5d86569a40c0b5fb103e373/kiwisolver-1.4.7-cp311-cp311-manylinux_2_17_aarch64.manylinux2014_aarch64.whl", hash = "sha256:3ab58c12a2cd0fc769089e6d38466c46d7f76aced0a1f54c77652446733d2d02", size = 1426589 },
    { url = "https://files.pythonhosted.org/packages/70/d1/c9f96df26b459e15cf8a965304e6e6f4eb291e0f7a9460b4ad97b047561e/kiwisolver-1.4.7-cp311-cp311-manylinux_2_17_ppc64le.manylinux2014_ppc64le.whl", hash = "sha256:803b8e1459341c1bb56d1c5c010406d5edec8a0713a0945851290a7930679b51", size = 1541080 },
    { url = "https://files.pythonhosted.org/packages/d3/73/2686990eb8b02d05f3de759d6a23a4ee7d491e659007dd4c075fede4b5d0/kiwisolver-1.4.7-cp311-cp311-manylinux_2_17_s390x.manylinux2014_s390x.whl", hash = "sha256:f9a9e8a507420fe35992ee9ecb302dab68550dedc0da9e2880dd88071c5fb052", size = 1470049 },
    { url = "https://files.pythonhosted.org/packages/a7/4b/2db7af3ed3af7c35f388d5f53c28e155cd402a55432d800c543dc6deb731/kiwisolver-1.4.7-cp311-cp311-manylinux_2_17_x86_64.manylinux2014_x86_64.whl", hash = "sha256:18077b53dc3bb490e330669a99920c5e6a496889ae8c63b58fbc57c3d7f33a18", size = 1426376 },
    { url = "https://files.pythonhosted.org/packages/05/83/2857317d04ea46dc5d115f0df7e676997bbd968ced8e2bd6f7f19cfc8d7f/kiwisolver-1.4.7-cp311-cp311-musllinux_1_2_aarch64.whl", hash = "sha256:6af936f79086a89b3680a280c47ea90b4df7047b5bdf3aa5c524bbedddb9e545", size = 2222231 },
    { url = "https://files.pythonhosted.org/packages/0d/b5/866f86f5897cd4ab6d25d22e403404766a123f138bd6a02ecb2cdde52c18/kiwisolver-1.4.7-cp311-cp311-musllinux_1_2_i686.whl", hash = "sha256:3abc5b19d24af4b77d1598a585b8a719beb8569a71568b66f4ebe1fb0449460b", size = 2368634 },
    { url = "https://files.pythonhosted.org/packages/c1/ee/73de8385403faba55f782a41260210528fe3273d0cddcf6d51648202d6d0/kiwisolver-1.4.7-cp311-cp311-musllinux_1_2_ppc64le.whl", hash = "sha256:933d4de052939d90afbe6e9d5273ae05fb836cc86c15b686edd4b3560cc0ee36", size = 2329024 },
    { url = "https://files.pythonhosted.org/packages/a1/e7/cd101d8cd2cdfaa42dc06c433df17c8303d31129c9fdd16c0ea37672af91/kiwisolver-1.4.7-cp311-cp311-musllinux_1_2_s390x.whl", hash = "sha256:65e720d2ab2b53f1f72fb5da5fb477455905ce2c88aaa671ff0a447c2c80e8e3", size = 2468484 },
    { url = "https://files.pythonhosted.org/packages/e1/72/84f09d45a10bc57a40bb58b81b99d8f22b58b2040c912b7eb97ebf625bf2/kiwisolver-1.4.7-cp311-cp311-musllinux_1_2_x86_64.whl", hash = "sha256:3bf1ed55088f214ba6427484c59553123fdd9b218a42bbc8c6496d6754b1e523", size = 2284078 },
    { url = "https://files.pythonhosted.org/packages/d2/d4/71828f32b956612dc36efd7be1788980cb1e66bfb3706e6dec9acad9b4f9/kiwisolver-1.4.7-cp311-cp311-win32.whl", hash = "sha256:4c00336b9dd5ad96d0a558fd18a8b6f711b7449acce4c157e7343ba92dd0cf3d", size = 46645 },
    { url = "https://files.pythonhosted.org/packages/a1/65/d43e9a20aabcf2e798ad1aff6c143ae3a42cf506754bcb6a7ed8259c8425/kiwisolver-1.4.7-cp311-cp311-win_amd64.whl", hash = "sha256:929e294c1ac1e9f615c62a4e4313ca1823ba37326c164ec720a803287c4c499b", size = 56022 },
    { url = "https://files.pythonhosted.org/packages/35/b3/9f75a2e06f1b4ca00b2b192bc2b739334127d27f1d0625627ff8479302ba/kiwisolver-1.4.7-cp311-cp311-win_arm64.whl", hash = "sha256:e33e8fbd440c917106b237ef1a2f1449dfbb9b6f6e1ce17c94cd6a1e0d438376", size = 48536 },
    { url = "https://files.pythonhosted.org/packages/97/9c/0a11c714cf8b6ef91001c8212c4ef207f772dd84540104952c45c1f0a249/kiwisolver-1.4.7-cp312-cp312-macosx_10_9_universal2.whl", hash = "sha256:5360cc32706dab3931f738d3079652d20982511f7c0ac5711483e6eab08efff2", size = 121808 },
    { url = "https://files.pythonhosted.org/packages/f2/d8/0fe8c5f5d35878ddd135f44f2af0e4e1d379e1c7b0716f97cdcb88d4fd27/kiwisolver-1.4.7-cp312-cp312-macosx_10_9_x86_64.whl", hash = "sha256:942216596dc64ddb25adb215c3c783215b23626f8d84e8eff8d6d45c3f29f75a", size = 65531 },
    { url = "https://files.pythonhosted.org/packages/80/c5/57fa58276dfdfa612241d640a64ca2f76adc6ffcebdbd135b4ef60095098/kiwisolver-1.4.7-cp312-cp312-macosx_11_0_arm64.whl", hash = "sha256:48b571ecd8bae15702e4f22d3ff6a0f13e54d3d00cd25216d5e7f658242065ee", size = 63894 },
    { url = "https://files.pythonhosted.org/packages/8b/e9/26d3edd4c4ad1c5b891d8747a4f81b1b0aba9fb9721de6600a4adc09773b/kiwisolver-1.4.7-cp312-cp312-manylinux_2_12_i686.manylinux2010_i686.manylinux_2_17_i686.manylinux2014_i686.whl", hash = "sha256:ad42ba922c67c5f219097b28fae965e10045ddf145d2928bfac2eb2e17673640", size = 1369296 },
    { url = "https://files.pythonhosted.org/packages/b6/67/3f4850b5e6cffb75ec40577ddf54f7b82b15269cc5097ff2e968ee32ea7d/kiwisolver-1.4.7-cp312-cp312-manylinux_2_17_aarch64.manylinux2014_aarch64.whl", hash = "sha256:612a10bdae23404a72941a0fc8fa2660c6ea1217c4ce0dbcab8a8f6543ea9e7f", size = 1461450 },
    { url = "https://files.pythonhosted.org/packages/52/be/86cbb9c9a315e98a8dc6b1d23c43cffd91d97d49318854f9c37b0e41cd68/kiwisolver-1.4.7-cp312-cp312-manylinux_2_17_ppc64le.manylinux2014_ppc64le.whl", hash = "sha256:9e838bba3a3bac0fe06d849d29772eb1afb9745a59710762e4ba3f4cb8424483", size = 1579168 },
    { url = "https://files.pythonhosted.org/packages/0f/00/65061acf64bd5fd34c1f4ae53f20b43b0a017a541f242a60b135b9d1e301/kiwisolver-1.4.7-cp312-cp312-manylinux_2_17_s390x.manylinux2014_s390x.whl", hash = "sha256:22f499f6157236c19f4bbbd472fa55b063db77a16cd74d49afe28992dff8c258", size = 1507308 },
    { url = "https://files.pythonhosted.org/packages/21/e4/c0b6746fd2eb62fe702118b3ca0cb384ce95e1261cfada58ff693aeec08a/kiwisolver-1.4.7-cp312-cp312-manylinux_2_17_x86_64.manylinux2014_x86_64.whl", hash = "sha256:693902d433cf585133699972b6d7c42a8b9f8f826ebcaf0132ff55200afc599e", size = 1464186 },
    { url = "https://files.pythonhosted.org/packages/0a/0f/529d0a9fffb4d514f2782c829b0b4b371f7f441d61aa55f1de1c614c4ef3/kiwisolver-1.4.7-cp312-cp312-musllinux_1_2_aarch64.whl", hash = "sha256:4e77f2126c3e0b0d055f44513ed349038ac180371ed9b52fe96a32aa071a5107", size = 2247877 },
    { url = "https://files.pythonhosted.org/packages/d1/e1/66603ad779258843036d45adcbe1af0d1a889a07af4635f8b4ec7dccda35/kiwisolver-1.4.7-cp312-cp312-musllinux_1_2_i686.whl", hash = "sha256:657a05857bda581c3656bfc3b20e353c232e9193eb167766ad2dc58b56504948", size = 2404204 },
    { url = "https://files.pythonhosted.org/packages/8d/61/de5fb1ca7ad1f9ab7970e340a5b833d735df24689047de6ae71ab9d8d0e7/kiwisolver-1.4.7-cp312-cp312-musllinux_1_2_ppc64le.whl", hash = "sha256:4bfa75a048c056a411f9705856abfc872558e33c055d80af6a380e3658766038", size = 2352461 },
    { url = "https://files.pythonhosted.org/packages/ba/d2/0edc00a852e369827f7e05fd008275f550353f1f9bcd55db9363d779fc63/kiwisolver-1.4.7-cp312-cp312-musllinux_1_2_s390x.whl", hash = "sha256:34ea1de54beef1c104422d210c47c7d2a4999bdecf42c7b5718fbe59a4cac383", size = 2501358 },
    { url = "https://files.pythonhosted.org/packages/84/15/adc15a483506aec6986c01fb7f237c3aec4d9ed4ac10b756e98a76835933/kiwisolver-1.4.7-cp312-cp312-musllinux_1_2_x86_64.whl", hash = "sha256:90da3b5f694b85231cf93586dad5e90e2d71b9428f9aad96952c99055582f520", size = 2314119 },
    { url = "https://files.pythonhosted.org/packages/36/08/3a5bb2c53c89660863a5aa1ee236912269f2af8762af04a2e11df851d7b2/kiwisolver-1.4.7-cp312-cp312-win32.whl", hash = "sha256:18e0cca3e008e17fe9b164b55735a325140a5a35faad8de92dd80265cd5eb80b", size = 46367 },
    { url = "https://files.pythonhosted.org/packages/19/93/c05f0a6d825c643779fc3c70876bff1ac221f0e31e6f701f0e9578690d70/kiwisolver-1.4.7-cp312-cp312-win_amd64.whl", hash = "sha256:58cb20602b18f86f83a5c87d3ee1c766a79c0d452f8def86d925e6c60fbf7bfb", size = 55884 },
    { url = "https://files.pythonhosted.org/packages/d2/f9/3828d8f21b6de4279f0667fb50a9f5215e6fe57d5ec0d61905914f5b6099/kiwisolver-1.4.7-cp312-cp312-win_arm64.whl", hash = "sha256:f5a8b53bdc0b3961f8b6125e198617c40aeed638b387913bf1ce78afb1b0be2a", size = 48528 },
    { url = "https://files.pythonhosted.org/packages/c4/06/7da99b04259b0f18b557a4effd1b9c901a747f7fdd84cf834ccf520cb0b2/kiwisolver-1.4.7-cp313-cp313-macosx_10_13_universal2.whl", hash = "sha256:2e6039dcbe79a8e0f044f1c39db1986a1b8071051efba3ee4d74f5b365f5226e", size = 121913 },
    { url = "https://files.pythonhosted.org/packages/97/f5/b8a370d1aa593c17882af0a6f6755aaecd643640c0ed72dcfd2eafc388b9/kiwisolver-1.4.7-cp313-cp313-macosx_10_13_x86_64.whl", hash = "sha256:a1ecf0ac1c518487d9d23b1cd7139a6a65bc460cd101ab01f1be82ecf09794b6", size = 65627 },
    { url = "https://files.pythonhosted.org/packages/2a/fc/6c0374f7503522539e2d4d1b497f5ebad3f8ed07ab51aed2af988dd0fb65/kiwisolver-1.4.7-cp313-cp313-macosx_11_0_arm64.whl", hash = "sha256:7ab9ccab2b5bd5702ab0803676a580fffa2aa178c2badc5557a84cc943fcf750", size = 63888 },
    { url = "https://files.pythonhosted.org/packages/bf/3e/0b7172793d0f41cae5c923492da89a2ffcd1adf764c16159ca047463ebd3/kiwisolver-1.4.7-cp313-cp313-manylinux_2_12_i686.manylinux2010_i686.manylinux_2_17_i686.manylinux2014_i686.whl", hash = "sha256:f816dd2277f8d63d79f9c8473a79fe54047bc0467754962840782c575522224d", size = 1369145 },
    { url = "https://files.pythonhosted.org/packages/77/92/47d050d6f6aced2d634258123f2688fbfef8ded3c5baf2c79d94d91f1f58/kiwisolver-1.4.7-cp313-cp313-manylinux_2_17_aarch64.manylinux2014_aarch64.whl", hash = "sha256:cf8bcc23ceb5a1b624572a1623b9f79d2c3b337c8c455405ef231933a10da379", size = 1461448 },
    { url = "https://files.pythonhosted.org/packages/9c/1b/8f80b18e20b3b294546a1adb41701e79ae21915f4175f311a90d042301cf/kiwisolver-1.4.7-cp313-cp313-manylinux_2_17_ppc64le.manylinux2014_ppc64le.whl", hash = "sha256:dea0bf229319828467d7fca8c7c189780aa9ff679c94539eed7532ebe33ed37c", size = 1578750 },
    { url = "https://files.pythonhosted.org/packages/a4/fe/fe8e72f3be0a844f257cadd72689c0848c6d5c51bc1d60429e2d14ad776e/kiwisolver-1.4.7-cp313-cp313-manylinux_2_17_s390x.manylinux2014_s390x.whl", hash = "sha256:7c06a4c7cf15ec739ce0e5971b26c93638730090add60e183530d70848ebdd34", size = 1507175 },
    { url = "https://files.pythonhosted.org/packages/39/fa/cdc0b6105d90eadc3bee525fecc9179e2b41e1ce0293caaf49cb631a6aaf/kiwisolver-1.4.7-cp313-cp313-manylinux_2_17_x86_64.manylinux2014_x86_64.whl", hash = "sha256:913983ad2deb14e66d83c28b632fd35ba2b825031f2fa4ca29675e665dfecbe1", size = 1463963 },
    { url = "https://files.pythonhosted.org/packages/6e/5c/0c03c4e542720c6177d4f408e56d1c8315899db72d46261a4e15b8b33a41/kiwisolver-1.4.7-cp313-cp313-musllinux_1_2_aarch64.whl", hash = "sha256:5337ec7809bcd0f424c6b705ecf97941c46279cf5ed92311782c7c9c2026f07f", size = 2248220 },
    { url = "https://files.pythonhosted.org/packages/3d/ee/55ef86d5a574f4e767df7da3a3a7ff4954c996e12d4fbe9c408170cd7dcc/kiwisolver-1.4.7-cp313-cp313-musllinux_1_2_i686.whl", hash = "sha256:4c26ed10c4f6fa6ddb329a5120ba3b6db349ca192ae211e882970bfc9d91420b", size = 2404463 },
    { url = "https://files.pythonhosted.org/packages/0f/6d/73ad36170b4bff4825dc588acf4f3e6319cb97cd1fb3eb04d9faa6b6f212/kiwisolver-1.4.7-cp313-cp313-musllinux_1_2_ppc64le.whl", hash = "sha256:c619b101e6de2222c1fcb0531e1b17bbffbe54294bfba43ea0d411d428618c27", size = 2352842 },
    { url = "https://files.pythonhosted.org/packages/0b/16/fa531ff9199d3b6473bb4d0f47416cdb08d556c03b8bc1cccf04e756b56d/kiwisolver-1.4.7-cp313-cp313-musllinux_1_2_s390x.whl", hash = "sha256:073a36c8273647592ea332e816e75ef8da5c303236ec0167196793eb1e34657a", size = 2501635 },
    { url = "https://files.pythonhosted.org/packages/78/7e/aa9422e78419db0cbe75fb86d8e72b433818f2e62e2e394992d23d23a583/kiwisolver-1.4.7-cp313-cp313-musllinux_1_2_x86_64.whl", hash = "sha256:3ce6b2b0231bda412463e152fc18335ba32faf4e8c23a754ad50ffa70e4091ee", size = 2314556 },
    { url = "https://files.pythonhosted.org/packages/a8/b2/15f7f556df0a6e5b3772a1e076a9d9f6c538ce5f05bd590eca8106508e06/kiwisolver-1.4.7-cp313-cp313-win32.whl", hash = "sha256:f4c9aee212bc89d4e13f58be11a56cc8036cabad119259d12ace14b34476fd07", size = 46364 },
    { url = "https://files.pythonhosted.org/packages/0b/db/32e897e43a330eee8e4770bfd2737a9584b23e33587a0812b8e20aac38f7/kiwisolver-1.4.7-cp313-cp313-win_amd64.whl", hash = "sha256:8a3ec5aa8e38fc4c8af308917ce12c536f1c88452ce554027e55b22cbbfbff76", size = 55887 },
    { url = "https://files.pythonhosted.org/packages/c8/a4/df2bdca5270ca85fd25253049eb6708d4127be2ed0e5c2650217450b59e9/kiwisolver-1.4.7-cp313-cp313-win_arm64.whl", hash = "sha256:76c8094ac20ec259471ac53e774623eb62e6e1f56cd8690c67ce6ce4fcb05650", size = 48530 },
]

[[package]]
name = "markdown"
version = "3.7"
source = { registry = "https://pypi.org/simple" }
sdist = { url = "https://files.pythonhosted.org/packages/54/28/3af612670f82f4c056911fbbbb42760255801b3068c48de792d354ff4472/markdown-3.7.tar.gz", hash = "sha256:2ae2471477cfd02dbbf038d5d9bc226d40def84b4fe2986e49b59b6b472bbed2", size = 357086 }
wheels = [
    { url = "https://files.pythonhosted.org/packages/3f/08/83871f3c50fc983b88547c196d11cf8c3340e37c32d2e9d6152abe2c61f7/Markdown-3.7-py3-none-any.whl", hash = "sha256:7eb6df5690b81a1d7942992c97fad2938e956e79df20cbc6186e9c3a77b1c803", size = 106349 },
]

[[package]]
name = "markdown-it-py"
version = "3.0.0"
source = { registry = "https://pypi.org/simple" }
dependencies = [
    { name = "mdurl" },
]
sdist = { url = "https://files.pythonhosted.org/packages/38/71/3b932df36c1a044d397a1f92d1cf91ee0a503d91e470cbd670aa66b07ed0/markdown-it-py-3.0.0.tar.gz", hash = "sha256:e3f60a94fa066dc52ec76661e37c851cb232d92f9886b15cb560aaada2df8feb", size = 74596 }
wheels = [
    { url = "https://files.pythonhosted.org/packages/42/d7/1ec15b46af6af88f19b8e5ffea08fa375d433c998b8a7639e76935c14f1f/markdown_it_py-3.0.0-py3-none-any.whl", hash = "sha256:355216845c60bd96232cd8d8c40e8f9765cc86f46880e43a8fd22dc1a1a8cab1", size = 87528 },
]

[[package]]
name = "markupsafe"
version = "3.0.2"
source = { registry = "https://pypi.org/simple" }
sdist = { url = "https://files.pythonhosted.org/packages/b2/97/5d42485e71dfc078108a86d6de8fa46db44a1a9295e89c5d6d4a06e23a62/markupsafe-3.0.2.tar.gz", hash = "sha256:ee55d3edf80167e48ea11a923c7386f4669df67d7994554387f84e7d8b0a2bf0", size = 20537 }
wheels = [
    { url = "https://files.pythonhosted.org/packages/6b/28/bbf83e3f76936960b850435576dd5e67034e200469571be53f69174a2dfd/MarkupSafe-3.0.2-cp311-cp311-macosx_10_9_universal2.whl", hash = "sha256:9025b4018f3a1314059769c7bf15441064b2207cb3f065e6ea1e7359cb46db9d", size = 14353 },
    { url = "https://files.pythonhosted.org/packages/6c/30/316d194b093cde57d448a4c3209f22e3046c5bb2fb0820b118292b334be7/MarkupSafe-3.0.2-cp311-cp311-macosx_11_0_arm64.whl", hash = "sha256:93335ca3812df2f366e80509ae119189886b0f3c2b81325d39efdb84a1e2ae93", size = 12392 },
    { url = "https://files.pythonhosted.org/packages/f2/96/9cdafba8445d3a53cae530aaf83c38ec64c4d5427d975c974084af5bc5d2/MarkupSafe-3.0.2-cp311-cp311-manylinux_2_17_aarch64.manylinux2014_aarch64.whl", hash = "sha256:2cb8438c3cbb25e220c2ab33bb226559e7afb3baec11c4f218ffa7308603c832", size = 23984 },
    { url = "https://files.pythonhosted.org/packages/f1/a4/aefb044a2cd8d7334c8a47d3fb2c9f328ac48cb349468cc31c20b539305f/MarkupSafe-3.0.2-cp311-cp311-manylinux_2_17_x86_64.manylinux2014_x86_64.whl", hash = "sha256:a123e330ef0853c6e822384873bef7507557d8e4a082961e1defa947aa59ba84", size = 23120 },
    { url = "https://files.pythonhosted.org/packages/8d/21/5e4851379f88f3fad1de30361db501300d4f07bcad047d3cb0449fc51f8c/MarkupSafe-3.0.2-cp311-cp311-manylinux_2_5_i686.manylinux1_i686.manylinux_2_17_i686.manylinux2014_i686.whl", hash = "sha256:1e084f686b92e5b83186b07e8a17fc09e38fff551f3602b249881fec658d3eca", size = 23032 },
    { url = "https://files.pythonhosted.org/packages/00/7b/e92c64e079b2d0d7ddf69899c98842f3f9a60a1ae72657c89ce2655c999d/MarkupSafe-3.0.2-cp311-cp311-musllinux_1_2_aarch64.whl", hash = "sha256:d8213e09c917a951de9d09ecee036d5c7d36cb6cb7dbaece4c71a60d79fb9798", size = 24057 },
    { url = "https://files.pythonhosted.org/packages/f9/ac/46f960ca323037caa0a10662ef97d0a4728e890334fc156b9f9e52bcc4ca/MarkupSafe-3.0.2-cp311-cp311-musllinux_1_2_i686.whl", hash = "sha256:5b02fb34468b6aaa40dfc198d813a641e3a63b98c2b05a16b9f80b7ec314185e", size = 23359 },
    { url = "https://files.pythonhosted.org/packages/69/84/83439e16197337b8b14b6a5b9c2105fff81d42c2a7c5b58ac7b62ee2c3b1/MarkupSafe-3.0.2-cp311-cp311-musllinux_1_2_x86_64.whl", hash = "sha256:0bff5e0ae4ef2e1ae4fdf2dfd5b76c75e5c2fa4132d05fc1b0dabcd20c7e28c4", size = 23306 },
    { url = "https://files.pythonhosted.org/packages/9a/34/a15aa69f01e2181ed8d2b685c0d2f6655d5cca2c4db0ddea775e631918cd/MarkupSafe-3.0.2-cp311-cp311-win32.whl", hash = "sha256:6c89876f41da747c8d3677a2b540fb32ef5715f97b66eeb0c6b66f5e3ef6f59d", size = 15094 },
    { url = "https://files.pythonhosted.org/packages/da/b8/3a3bd761922d416f3dc5d00bfbed11f66b1ab89a0c2b6e887240a30b0f6b/MarkupSafe-3.0.2-cp311-cp311-win_amd64.whl", hash = "sha256:70a87b411535ccad5ef2f1df5136506a10775d267e197e4cf531ced10537bd6b", size = 15521 },
    { url = "https://files.pythonhosted.org/packages/22/09/d1f21434c97fc42f09d290cbb6350d44eb12f09cc62c9476effdb33a18aa/MarkupSafe-3.0.2-cp312-cp312-macosx_10_13_universal2.whl", hash = "sha256:9778bd8ab0a994ebf6f84c2b949e65736d5575320a17ae8984a77fab08db94cf", size = 14274 },
    { url = "https://files.pythonhosted.org/packages/6b/b0/18f76bba336fa5aecf79d45dcd6c806c280ec44538b3c13671d49099fdd0/MarkupSafe-3.0.2-cp312-cp312-macosx_11_0_arm64.whl", hash = "sha256:846ade7b71e3536c4e56b386c2a47adf5741d2d8b94ec9dc3e92e5e1ee1e2225", size = 12348 },
    { url = "https://files.pythonhosted.org/packages/e0/25/dd5c0f6ac1311e9b40f4af06c78efde0f3b5cbf02502f8ef9501294c425b/MarkupSafe-3.0.2-cp312-cp312-manylinux_2_17_aarch64.manylinux2014_aarch64.whl", hash = "sha256:1c99d261bd2d5f6b59325c92c73df481e05e57f19837bdca8413b9eac4bd8028", size = 24149 },
    { url = "https://files.pythonhosted.org/packages/f3/f0/89e7aadfb3749d0f52234a0c8c7867877876e0a20b60e2188e9850794c17/MarkupSafe-3.0.2-cp312-cp312-manylinux_2_17_x86_64.manylinux2014_x86_64.whl", hash = "sha256:e17c96c14e19278594aa4841ec148115f9c7615a47382ecb6b82bd8fea3ab0c8", size = 23118 },
    { url = "https://files.pythonhosted.org/packages/d5/da/f2eeb64c723f5e3777bc081da884b414671982008c47dcc1873d81f625b6/MarkupSafe-3.0.2-cp312-cp312-manylinux_2_5_i686.manylinux1_i686.manylinux_2_17_i686.manylinux2014_i686.whl", hash = "sha256:88416bd1e65dcea10bc7569faacb2c20ce071dd1f87539ca2ab364bf6231393c", size = 22993 },
    { url = "https://files.pythonhosted.org/packages/da/0e/1f32af846df486dce7c227fe0f2398dc7e2e51d4a370508281f3c1c5cddc/MarkupSafe-3.0.2-cp312-cp312-musllinux_1_2_aarch64.whl", hash = "sha256:2181e67807fc2fa785d0592dc2d6206c019b9502410671cc905d132a92866557", size = 24178 },
    { url = "https://files.pythonhosted.org/packages/c4/f6/bb3ca0532de8086cbff5f06d137064c8410d10779c4c127e0e47d17c0b71/MarkupSafe-3.0.2-cp312-cp312-musllinux_1_2_i686.whl", hash = "sha256:52305740fe773d09cffb16f8ed0427942901f00adedac82ec8b67752f58a1b22", size = 23319 },
    { url = "https://files.pythonhosted.org/packages/a2/82/8be4c96ffee03c5b4a034e60a31294daf481e12c7c43ab8e34a1453ee48b/MarkupSafe-3.0.2-cp312-cp312-musllinux_1_2_x86_64.whl", hash = "sha256:ad10d3ded218f1039f11a75f8091880239651b52e9bb592ca27de44eed242a48", size = 23352 },
    { url = "https://files.pythonhosted.org/packages/51/ae/97827349d3fcffee7e184bdf7f41cd6b88d9919c80f0263ba7acd1bbcb18/MarkupSafe-3.0.2-cp312-cp312-win32.whl", hash = "sha256:0f4ca02bea9a23221c0182836703cbf8930c5e9454bacce27e767509fa286a30", size = 15097 },
    { url = "https://files.pythonhosted.org/packages/c1/80/a61f99dc3a936413c3ee4e1eecac96c0da5ed07ad56fd975f1a9da5bc630/MarkupSafe-3.0.2-cp312-cp312-win_amd64.whl", hash = "sha256:8e06879fc22a25ca47312fbe7c8264eb0b662f6db27cb2d3bbbc74b1df4b9b87", size = 15601 },
    { url = "https://files.pythonhosted.org/packages/83/0e/67eb10a7ecc77a0c2bbe2b0235765b98d164d81600746914bebada795e97/MarkupSafe-3.0.2-cp313-cp313-macosx_10_13_universal2.whl", hash = "sha256:ba9527cdd4c926ed0760bc301f6728ef34d841f405abf9d4f959c478421e4efd", size = 14274 },
    { url = "https://files.pythonhosted.org/packages/2b/6d/9409f3684d3335375d04e5f05744dfe7e9f120062c9857df4ab490a1031a/MarkupSafe-3.0.2-cp313-cp313-macosx_11_0_arm64.whl", hash = "sha256:f8b3d067f2e40fe93e1ccdd6b2e1d16c43140e76f02fb1319a05cf2b79d99430", size = 12352 },
    { url = "https://files.pythonhosted.org/packages/d2/f5/6eadfcd3885ea85fe2a7c128315cc1bb7241e1987443d78c8fe712d03091/MarkupSafe-3.0.2-cp313-cp313-manylinux_2_17_aarch64.manylinux2014_aarch64.whl", hash = "sha256:569511d3b58c8791ab4c2e1285575265991e6d8f8700c7be0e88f86cb0672094", size = 24122 },
    { url = "https://files.pythonhosted.org/packages/0c/91/96cf928db8236f1bfab6ce15ad070dfdd02ed88261c2afafd4b43575e9e9/MarkupSafe-3.0.2-cp313-cp313-manylinux_2_17_x86_64.manylinux2014_x86_64.whl", hash = "sha256:15ab75ef81add55874e7ab7055e9c397312385bd9ced94920f2802310c930396", size = 23085 },
    { url = "https://files.pythonhosted.org/packages/c2/cf/c9d56af24d56ea04daae7ac0940232d31d5a8354f2b457c6d856b2057d69/MarkupSafe-3.0.2-cp313-cp313-manylinux_2_5_i686.manylinux1_i686.manylinux_2_17_i686.manylinux2014_i686.whl", hash = "sha256:f3818cb119498c0678015754eba762e0d61e5b52d34c8b13d770f0719f7b1d79", size = 22978 },
    { url = "https://files.pythonhosted.org/packages/2a/9f/8619835cd6a711d6272d62abb78c033bda638fdc54c4e7f4272cf1c0962b/MarkupSafe-3.0.2-cp313-cp313-musllinux_1_2_aarch64.whl", hash = "sha256:cdb82a876c47801bb54a690c5ae105a46b392ac6099881cdfb9f6e95e4014c6a", size = 24208 },
    { url = "https://files.pythonhosted.org/packages/f9/bf/176950a1792b2cd2102b8ffeb5133e1ed984547b75db47c25a67d3359f77/MarkupSafe-3.0.2-cp313-cp313-musllinux_1_2_i686.whl", hash = "sha256:cabc348d87e913db6ab4aa100f01b08f481097838bdddf7c7a84b7575b7309ca", size = 23357 },
    { url = "https://files.pythonhosted.org/packages/ce/4f/9a02c1d335caabe5c4efb90e1b6e8ee944aa245c1aaaab8e8a618987d816/MarkupSafe-3.0.2-cp313-cp313-musllinux_1_2_x86_64.whl", hash = "sha256:444dcda765c8a838eaae23112db52f1efaf750daddb2d9ca300bcae1039adc5c", size = 23344 },
    { url = "https://files.pythonhosted.org/packages/ee/55/c271b57db36f748f0e04a759ace9f8f759ccf22b4960c270c78a394f58be/MarkupSafe-3.0.2-cp313-cp313-win32.whl", hash = "sha256:bcf3e58998965654fdaff38e58584d8937aa3096ab5354d493c77d1fdd66d7a1", size = 15101 },
    { url = "https://files.pythonhosted.org/packages/29/88/07df22d2dd4df40aba9f3e402e6dc1b8ee86297dddbad4872bd5e7b0094f/MarkupSafe-3.0.2-cp313-cp313-win_amd64.whl", hash = "sha256:e6a2a455bd412959b57a172ce6328d2dd1f01cb2135efda2e4576e8a23fa3b0f", size = 15603 },
    { url = "https://files.pythonhosted.org/packages/62/6a/8b89d24db2d32d433dffcd6a8779159da109842434f1dd2f6e71f32f738c/MarkupSafe-3.0.2-cp313-cp313t-macosx_10_13_universal2.whl", hash = "sha256:b5a6b3ada725cea8a5e634536b1b01c30bcdcd7f9c6fff4151548d5bf6b3a36c", size = 14510 },
    { url = "https://files.pythonhosted.org/packages/7a/06/a10f955f70a2e5a9bf78d11a161029d278eeacbd35ef806c3fd17b13060d/MarkupSafe-3.0.2-cp313-cp313t-macosx_11_0_arm64.whl", hash = "sha256:a904af0a6162c73e3edcb969eeeb53a63ceeb5d8cf642fade7d39e7963a22ddb", size = 12486 },
    { url = "https://files.pythonhosted.org/packages/34/cf/65d4a571869a1a9078198ca28f39fba5fbb910f952f9dbc5220afff9f5e6/MarkupSafe-3.0.2-cp313-cp313t-manylinux_2_17_aarch64.manylinux2014_aarch64.whl", hash = "sha256:4aa4e5faecf353ed117801a068ebab7b7e09ffb6e1d5e412dc852e0da018126c", size = 25480 },
    { url = "https://files.pythonhosted.org/packages/0c/e3/90e9651924c430b885468b56b3d597cabf6d72be4b24a0acd1fa0e12af67/MarkupSafe-3.0.2-cp313-cp313t-manylinux_2_17_x86_64.manylinux2014_x86_64.whl", hash = "sha256:c0ef13eaeee5b615fb07c9a7dadb38eac06a0608b41570d8ade51c56539e509d", size = 23914 },
    { url = "https://files.pythonhosted.org/packages/66/8c/6c7cf61f95d63bb866db39085150df1f2a5bd3335298f14a66b48e92659c/MarkupSafe-3.0.2-cp313-cp313t-manylinux_2_5_i686.manylinux1_i686.manylinux_2_17_i686.manylinux2014_i686.whl", hash = "sha256:d16a81a06776313e817c951135cf7340a3e91e8c1ff2fac444cfd75fffa04afe", size = 23796 },
    { url = "https://files.pythonhosted.org/packages/bb/35/cbe9238ec3f47ac9a7c8b3df7a808e7cb50fe149dc7039f5f454b3fba218/MarkupSafe-3.0.2-cp313-cp313t-musllinux_1_2_aarch64.whl", hash = "sha256:6381026f158fdb7c72a168278597a5e3a5222e83ea18f543112b2662a9b699c5", size = 25473 },
    { url = "https://files.pythonhosted.org/packages/e6/32/7621a4382488aa283cc05e8984a9c219abad3bca087be9ec77e89939ded9/MarkupSafe-3.0.2-cp313-cp313t-musllinux_1_2_i686.whl", hash = "sha256:3d79d162e7be8f996986c064d1c7c817f6df3a77fe3d6859f6f9e7be4b8c213a", size = 24114 },
    { url = "https://files.pythonhosted.org/packages/0d/80/0985960e4b89922cb5a0bac0ed39c5b96cbc1a536a99f30e8c220a996ed9/MarkupSafe-3.0.2-cp313-cp313t-musllinux_1_2_x86_64.whl", hash = "sha256:131a3c7689c85f5ad20f9f6fb1b866f402c445b220c19fe4308c0b147ccd2ad9", size = 24098 },
    { url = "https://files.pythonhosted.org/packages/82/78/fedb03c7d5380df2427038ec8d973587e90561b2d90cd472ce9254cf348b/MarkupSafe-3.0.2-cp313-cp313t-win32.whl", hash = "sha256:ba8062ed2cf21c07a9e295d5b8a2a5ce678b913b45fdf68c32d95d6c1291e0b6", size = 15208 },
    { url = "https://files.pythonhosted.org/packages/4f/65/6079a46068dfceaeabb5dcad6d674f5f5c61a6fa5673746f42a9f4c233b3/MarkupSafe-3.0.2-cp313-cp313t-win_amd64.whl", hash = "sha256:e444a31f8db13eb18ada366ab3cf45fd4b31e4db1236a4448f68778c1d1a5a2f", size = 15739 },
]

[[package]]
name = "matplotlib"
version = "3.9.3"
source = { registry = "https://pypi.org/simple" }
dependencies = [
    { name = "contourpy" },
    { name = "cycler" },
    { name = "fonttools" },
    { name = "kiwisolver" },
    { name = "numpy" },
    { name = "packaging" },
    { name = "pillow" },
    { name = "pyparsing" },
    { name = "python-dateutil" },
]
sdist = { url = "https://files.pythonhosted.org/packages/75/9f/562ed484b11ac9f4bb4f9d2d7546954ec106a8c0f06cc755d6f63e519274/matplotlib-3.9.3.tar.gz", hash = "sha256:cd5dbbc8e25cad5f706845c4d100e2c8b34691b412b93717ce38d8ae803bcfa5", size = 36113438 }
wheels = [
    { url = "https://files.pythonhosted.org/packages/12/ac/66ac58c42aad9ac0ed665746a8a36ecbd16a6c908527c305f9504c04fc2c/matplotlib-3.9.3-cp311-cp311-macosx_10_12_x86_64.whl", hash = "sha256:cf2a60daf6cecff6828bc608df00dbc794380e7234d2411c0ec612811f01969d", size = 7886350 },
    { url = "https://files.pythonhosted.org/packages/db/43/1274be2b1922858c7a43f0d6e00571fe24696788c7b5a8c980127af24a96/matplotlib-3.9.3-cp311-cp311-macosx_11_0_arm64.whl", hash = "sha256:213d6dc25ce686516208d8a3e91120c6a4fdae4a3e06b8505ced5b716b50cc04", size = 7771966 },
    { url = "https://files.pythonhosted.org/packages/5f/89/f1bcc6b62707df427a5e6a34be59191da81d96e63d3f92cb61e948bcbca7/matplotlib-3.9.3-cp311-cp311-manylinux_2_17_aarch64.manylinux2014_aarch64.whl", hash = "sha256:c52f48eb75fcc119a4fdb68ba83eb5f71656999420375df7c94cc68e0e14686e", size = 8201827 },
    { url = "https://files.pythonhosted.org/packages/13/53/b178d51478109f7a700edc94757dd07112e9a0c7a158653b99434b74f9fb/matplotlib-3.9.3-cp311-cp311-manylinux_2_17_x86_64.manylinux2014_x86_64.whl", hash = "sha256:d3c93796b44fa111049b88a24105e947f03c01966b5c0cc782e2ee3887b790a3", size = 8314794 },
    { url = "https://files.pythonhosted.org/packages/d6/57/d0ef6cef13ed0f55e37472cc458f2f1f8c4fe9aac69f794be7ccd0702d03/matplotlib-3.9.3-cp311-cp311-musllinux_1_2_x86_64.whl", hash = "sha256:cd1077b9a09b16d8c3c7075a8add5ffbfe6a69156a57e290c800ed4d435bef1d", size = 9091489 },
    { url = "https://files.pythonhosted.org/packages/33/97/40a1bed11f7817ba553afd2e7662e7364e3bac7ce4040835391eb558c86e/matplotlib-3.9.3-cp311-cp311-win_amd64.whl", hash = "sha256:c96eeeb8c68b662c7747f91a385688d4b449687d29b691eff7068a4602fe6dc4", size = 7829997 },
    { url = "https://files.pythonhosted.org/packages/74/d5/eb2338d21b2d36511f9417230413fa0c30fc82283b33dc0e3643969f3b50/matplotlib-3.9.3-cp312-cp312-macosx_10_13_x86_64.whl", hash = "sha256:0a361bd5583bf0bcc08841df3c10269617ee2a36b99ac39d455a767da908bbbc", size = 7883049 },
    { url = "https://files.pythonhosted.org/packages/e5/52/3910833a073e7182ab3ae03810ed418f71c7fdcd65e2862cda1c6a14ffc1/matplotlib-3.9.3-cp312-cp312-macosx_11_0_arm64.whl", hash = "sha256:e14485bb1b83eeb3d55b6878f9560240981e7bbc7a8d4e1e8c38b9bd6ec8d2de", size = 7768285 },
    { url = "https://files.pythonhosted.org/packages/92/67/69df4b6636e40e964788b003535561ea3e98e33e46df4d96fa8c34ef99e6/matplotlib-3.9.3-cp312-cp312-manylinux_2_17_aarch64.manylinux2014_aarch64.whl", hash = "sha256:4a8d279f78844aad213c4935c18f8292a9432d51af2d88bca99072c903948045", size = 8192626 },
    { url = "https://files.pythonhosted.org/packages/40/d6/70a196b0cf62e0a5bc64ccab07816ab4f6c98db0414a55280331a481a5bf/matplotlib-3.9.3-cp312-cp312-manylinux_2_17_x86_64.manylinux2014_x86_64.whl", hash = "sha256:b6c12514329ac0d03128cf1dcceb335f4fbf7c11da98bca68dca8dcb983153a9", size = 8305687 },
    { url = "https://files.pythonhosted.org/packages/c3/43/ef6ab78dd2d8eb362c1e5a31f9cec5ece5761e6143a519153d716d85e590/matplotlib-3.9.3-cp312-cp312-musllinux_1_2_x86_64.whl", hash = "sha256:6e9de2b390d253a508dd497e9b5579f3a851f208763ed67fdca5dc0c3ea6849c", size = 9087208 },
    { url = "https://files.pythonhosted.org/packages/30/cb/36844affc69490652b5a99296b9fcee530b96621e23d3143a4839f30fb22/matplotlib-3.9.3-cp312-cp312-win_amd64.whl", hash = "sha256:d796272408f8567ff7eaa00eb2856b3a00524490e47ad505b0b4ca6bb8a7411f", size = 7833105 },
    { url = "https://files.pythonhosted.org/packages/60/04/949640040982822416c471d9ebe4e9e6c69ca9f9bb6ba82ed30808863c02/matplotlib-3.9.3-cp313-cp313-macosx_10_13_x86_64.whl", hash = "sha256:203d18df84f5288973b2d56de63d4678cc748250026ca9e1ad8f8a0fd8a75d83", size = 7883417 },
    { url = "https://files.pythonhosted.org/packages/9f/90/ebd37143cd3150b6c650ee1580024df3dd649d176e68d346f826b8d24e37/matplotlib-3.9.3-cp313-cp313-macosx_11_0_arm64.whl", hash = "sha256:b651b0d3642991259109dc0351fc33ad44c624801367bb8307be9bfc35e427ad", size = 7768720 },
    { url = "https://files.pythonhosted.org/packages/dc/84/6591e6b55d755d16dacdc113205067031867c1f5e3c08b32c01aad831420/matplotlib-3.9.3-cp313-cp313-manylinux_2_17_aarch64.manylinux2014_aarch64.whl", hash = "sha256:66d7b171fecf96940ce069923a08ba3df33ef542de82c2ff4fe8caa8346fa95a", size = 8192723 },
    { url = "https://files.pythonhosted.org/packages/29/09/146a17d37e32313507f11ac984e65311f2d5805d731eb981d4f70eb928dc/matplotlib-3.9.3-cp313-cp313-manylinux_2_17_x86_64.manylinux2014_x86_64.whl", hash = "sha256:6be0ba61f6ff2e6b68e4270fb63b6813c9e7dec3d15fc3a93f47480444fd72f0", size = 8305801 },
    { url = "https://files.pythonhosted.org/packages/85/cb/d2690572c08f19ca7c0f44b1fb4d11c121d63467a57b508cc3656ff80b43/matplotlib-3.9.3-cp313-cp313-musllinux_1_2_x86_64.whl", hash = "sha256:9d6b2e8856dec3a6db1ae51aec85c82223e834b228c1d3228aede87eee2b34f9", size = 9086564 },
    { url = "https://files.pythonhosted.org/packages/28/dd/0a5176027c1cb94fe75f69f76cb274180c8abf740df6fc0e6a1e4cbaec3f/matplotlib-3.9.3-cp313-cp313-win_amd64.whl", hash = "sha256:90a85a004fefed9e583597478420bf904bb1a065b0b0ee5b9d8d31b04b0f3f70", size = 7833257 },
    { url = "https://files.pythonhosted.org/packages/42/d4/e477d50a8e4b437c2afbb5c665cb8e5d79b06abe6fe3c6915d6f7f0c2ef2/matplotlib-3.9.3-cp313-cp313t-macosx_10_13_x86_64.whl", hash = "sha256:3119b2f16de7f7b9212ba76d8fe6a0e9f90b27a1e04683cd89833a991682f639", size = 7911906 },
    { url = "https://files.pythonhosted.org/packages/ae/a1/ba5ab89666c42ace8e31b4ff5a2c76a17e4d6f91aefce476b064c56ff61d/matplotlib-3.9.3-cp313-cp313t-macosx_11_0_arm64.whl", hash = "sha256:87ad73763d93add1b6c1f9fcd33af662fd62ed70e620c52fcb79f3ac427cf3a6", size = 7801336 },
    { url = "https://files.pythonhosted.org/packages/77/59/4dcdb3a6695af6c698a95aec13016a550ef2f85144d22f61f81d1e064148/matplotlib-3.9.3-cp313-cp313t-manylinux_2_17_aarch64.manylinux2014_aarch64.whl", hash = "sha256:026bdf3137ab6022c866efa4813b6bbeddc2ed4c9e7e02f0e323a7bca380dfa0", size = 8218178 },
    { url = "https://files.pythonhosted.org/packages/4f/27/7c72db0d0ee35d9237572565ffa3c0eb25fc46a3f47e0f16412a587bc9d8/matplotlib-3.9.3-cp313-cp313t-manylinux_2_17_x86_64.manylinux2014_x86_64.whl", hash = "sha256:760a5e89ebbb172989e8273024a1024b0f084510b9105261b3b00c15e9c9f006", size = 8327768 },
    { url = "https://files.pythonhosted.org/packages/de/ad/213eee624feadba7b77e881c9d2c04c1e036efe69d19031e3fa927fdb5dc/matplotlib-3.9.3-cp313-cp313t-musllinux_1_2_x86_64.whl", hash = "sha256:a42b9dc42de2cfe357efa27d9c50c7833fc5ab9b2eb7252ccd5d5f836a84e1e4", size = 9094075 },
    { url = "https://files.pythonhosted.org/packages/19/1b/cb8e99a5fe2e2b14e3b8234cb1649a675be63f74a5224a648ae4ab61f60c/matplotlib-3.9.3-cp313-cp313t-win_amd64.whl", hash = "sha256:e0fcb7da73fbf67b5f4bdaa57d85bb585a4e913d4a10f3e15b32baea56a67f0a", size = 7888937 },
]

[[package]]
name = "matplotlib-inline"
version = "0.1.7"
source = { registry = "https://pypi.org/simple" }
dependencies = [
    { name = "traitlets" },
]
sdist = { url = "https://files.pythonhosted.org/packages/99/5b/a36a337438a14116b16480db471ad061c36c3694df7c2084a0da7ba538b7/matplotlib_inline-0.1.7.tar.gz", hash = "sha256:8423b23ec666be3d16e16b60bdd8ac4e86e840ebd1dd11a30b9f117f2fa0ab90", size = 8159 }
wheels = [
    { url = "https://files.pythonhosted.org/packages/8f/8e/9ad090d3553c280a8060fbf6e24dc1c0c29704ee7d1c372f0c174aa59285/matplotlib_inline-0.1.7-py3-none-any.whl", hash = "sha256:df192d39a4ff8f21b1895d72e6a13f5fcc5099f00fa84384e0ea28c2cc0653ca", size = 9899 },
]

[[package]]
name = "mdit-py-plugins"
version = "0.4.2"
source = { registry = "https://pypi.org/simple" }
dependencies = [
    { name = "markdown-it-py" },
]
sdist = { url = "https://files.pythonhosted.org/packages/19/03/a2ecab526543b152300717cf232bb4bb8605b6edb946c845016fa9c9c9fd/mdit_py_plugins-0.4.2.tar.gz", hash = "sha256:5f2cd1fdb606ddf152d37ec30e46101a60512bc0e5fa1a7002c36647b09e26b5", size = 43542 }
wheels = [
    { url = "https://files.pythonhosted.org/packages/a7/f7/7782a043553ee469c1ff49cfa1cdace2d6bf99a1f333cf38676b3ddf30da/mdit_py_plugins-0.4.2-py3-none-any.whl", hash = "sha256:0c673c3f889399a33b95e88d2f0d111b4447bdfea7f237dab2d488f459835636", size = 55316 },
]

[[package]]
name = "mdurl"
version = "0.1.2"
source = { registry = "https://pypi.org/simple" }
sdist = { url = "https://files.pythonhosted.org/packages/d6/54/cfe61301667036ec958cb99bd3efefba235e65cdeb9c84d24a8293ba1d90/mdurl-0.1.2.tar.gz", hash = "sha256:bb413d29f5eea38f31dd4754dd7377d4465116fb207585f97bf925588687c1ba", size = 8729 }
wheels = [
    { url = "https://files.pythonhosted.org/packages/b3/38/89ba8ad64ae25be8de66a6d463314cf1eb366222074cfda9ee839c56a4b4/mdurl-0.1.2-py3-none-any.whl", hash = "sha256:84008a41e51615a49fc9966191ff91509e3c40b939176e643fd50a5c2196b8f8", size = 9979 },
]

[[package]]
name = "mergedeep"
version = "1.3.4"
source = { registry = "https://pypi.org/simple" }
sdist = { url = "https://files.pythonhosted.org/packages/3a/41/580bb4006e3ed0361b8151a01d324fb03f420815446c7def45d02f74c270/mergedeep-1.3.4.tar.gz", hash = "sha256:0096d52e9dad9939c3d975a774666af186eda617e6ca84df4c94dec30004f2a8", size = 4661 }
wheels = [
    { url = "https://files.pythonhosted.org/packages/2c/19/04f9b178c2d8a15b076c8b5140708fa6ffc5601fb6f1e975537072df5b2a/mergedeep-1.3.4-py3-none-any.whl", hash = "sha256:70775750742b25c0d8f36c55aed03d24c3384d17c951b3175d898bd778ef0307", size = 6354 },
]

[[package]]
name = "mistune"
version = "3.0.2"
source = { registry = "https://pypi.org/simple" }
sdist = { url = "https://files.pythonhosted.org/packages/ef/c8/f0173fe3bf85fd891aee2e7bcd8207dfe26c2c683d727c5a6cc3aec7b628/mistune-3.0.2.tar.gz", hash = "sha256:fc7f93ded930c92394ef2cb6f04a8aabab4117a91449e72dcc8dfa646a508be8", size = 90840 }
wheels = [
    { url = "https://files.pythonhosted.org/packages/f0/74/c95adcdf032956d9ef6c89a9b8a5152bf73915f8c633f3e3d88d06bd699c/mistune-3.0.2-py3-none-any.whl", hash = "sha256:71481854c30fdbc938963d3605b72501f5c10a9320ecd412c121c163a1c7d205", size = 47958 },
]

[[package]]
name = "mkdocs"
version = "1.6.1"
source = { registry = "https://pypi.org/simple" }
dependencies = [
    { name = "click" },
    { name = "colorama", marker = "platform_system == 'Windows'" },
    { name = "ghp-import" },
    { name = "jinja2" },
    { name = "markdown" },
    { name = "markupsafe" },
    { name = "mergedeep" },
    { name = "mkdocs-get-deps" },
    { name = "packaging" },
    { name = "pathspec" },
    { name = "pyyaml" },
    { name = "pyyaml-env-tag" },
    { name = "watchdog" },
]
sdist = { url = "https://files.pythonhosted.org/packages/bc/c6/bbd4f061bd16b378247f12953ffcb04786a618ce5e904b8c5a01a0309061/mkdocs-1.6.1.tar.gz", hash = "sha256:7b432f01d928c084353ab39c57282f29f92136665bdd6abf7c1ec8d822ef86f2", size = 3889159 }
wheels = [
    { url = "https://files.pythonhosted.org/packages/22/5b/dbc6a8cddc9cfa9c4971d59fb12bb8d42e161b7e7f8cc89e49137c5b279c/mkdocs-1.6.1-py3-none-any.whl", hash = "sha256:db91759624d1647f3f34aa0c3f327dd2601beae39a366d6e064c03468d35c20e", size = 3864451 },
]

[[package]]
name = "mkdocs-autorefs"
version = "1.2.0"
source = { registry = "https://pypi.org/simple" }
dependencies = [
    { name = "markdown" },
    { name = "markupsafe" },
    { name = "mkdocs" },
]
sdist = { url = "https://files.pythonhosted.org/packages/fb/ae/0f1154c614d6a8b8a36fff084e5b82af3a15f7d2060cf0dcdb1c53297a71/mkdocs_autorefs-1.2.0.tar.gz", hash = "sha256:a86b93abff653521bda71cf3fc5596342b7a23982093915cb74273f67522190f", size = 40262 }
wheels = [
    { url = "https://files.pythonhosted.org/packages/71/26/4d39d52ea2219604053a4d05b98e90d6a335511cc01806436ec4886b1028/mkdocs_autorefs-1.2.0-py3-none-any.whl", hash = "sha256:d588754ae89bd0ced0c70c06f58566a4ee43471eeeee5202427da7de9ef85a2f", size = 16522 },
]

[[package]]
name = "mkdocs-gen-files"
version = "0.5.0"
source = { registry = "https://pypi.org/simple" }
dependencies = [
    { name = "mkdocs" },
]
sdist = { url = "https://files.pythonhosted.org/packages/48/85/2d634462fd59136197d3126ca431ffb666f412e3db38fd5ce3a60566303e/mkdocs_gen_files-0.5.0.tar.gz", hash = "sha256:4c7cf256b5d67062a788f6b1d035e157fc1a9498c2399be9af5257d4ff4d19bc", size = 7539 }
wheels = [
    { url = "https://files.pythonhosted.org/packages/e7/0f/1e55b3fd490ad2cecb6e7b31892d27cb9fc4218ec1dab780440ba8579e74/mkdocs_gen_files-0.5.0-py3-none-any.whl", hash = "sha256:7ac060096f3f40bd19039e7277dd3050be9a453c8ac578645844d4d91d7978ea", size = 8380 },
]

[[package]]
name = "mkdocs-get-deps"
version = "0.2.0"
source = { registry = "https://pypi.org/simple" }
dependencies = [
    { name = "mergedeep" },
    { name = "platformdirs" },
    { name = "pyyaml" },
]
sdist = { url = "https://files.pythonhosted.org/packages/98/f5/ed29cd50067784976f25ed0ed6fcd3c2ce9eb90650aa3b2796ddf7b6870b/mkdocs_get_deps-0.2.0.tar.gz", hash = "sha256:162b3d129c7fad9b19abfdcb9c1458a651628e4b1dea628ac68790fb3061c60c", size = 10239 }
wheels = [
    { url = "https://files.pythonhosted.org/packages/9f/d4/029f984e8d3f3b6b726bd33cafc473b75e9e44c0f7e80a5b29abc466bdea/mkdocs_get_deps-0.2.0-py3-none-any.whl", hash = "sha256:2bf11d0b133e77a0dd036abeeb06dec8775e46efa526dc70667d8863eefc6134", size = 9521 },
]

[[package]]
name = "mkdocs-jupyter"
version = "0.25.1"
source = { registry = "https://pypi.org/simple" }
dependencies = [
    { name = "ipykernel" },
    { name = "jupytext" },
    { name = "mkdocs" },
    { name = "mkdocs-material" },
    { name = "nbconvert" },
    { name = "pygments" },
]
sdist = { url = "https://files.pythonhosted.org/packages/6c/23/6ffb8d2fd2117aa860a04c6fe2510b21bc3c3c085907ffdd851caba53152/mkdocs_jupyter-0.25.1.tar.gz", hash = "sha256:0e9272ff4947e0ec683c92423a4bfb42a26477c103ab1a6ab8277e2dcc8f7afe", size = 1626747 }
wheels = [
    { url = "https://files.pythonhosted.org/packages/08/37/5f1fd5c3f6954b3256f8126275e62af493b96fb6aef6c0dbc4ee326032ad/mkdocs_jupyter-0.25.1-py3-none-any.whl", hash = "sha256:3f679a857609885d322880e72533ef5255561bbfdb13cfee2a1e92ef4d4ad8d8", size = 1456197 },
]

[[package]]
name = "mkdocs-literate-nav"
version = "0.6.1"
source = { registry = "https://pypi.org/simple" }
dependencies = [
    { name = "mkdocs" },
]
sdist = { url = "https://files.pythonhosted.org/packages/4d/f9/c48a04f3cf484f8016a343c1d7d99c3a1ef01dbb33ceabb1d02e0ecabda7/mkdocs_literate_nav-0.6.1.tar.gz", hash = "sha256:78a7ab6d878371728acb0cdc6235c9b0ffc6e83c997b037f4a5c6ff7cef7d759", size = 16437 }
wheels = [
    { url = "https://files.pythonhosted.org/packages/51/3b/e00d839d3242844c77e248f9572dd34644a04300839a60fe7d6bf652ab19/mkdocs_literate_nav-0.6.1-py3-none-any.whl", hash = "sha256:e70bdc4a07050d32da79c0b697bd88e9a104cf3294282e9cb20eec94c6b0f401", size = 13182 },
]

[[package]]
name = "mkdocs-material"
version = "9.5.47"
source = { registry = "https://pypi.org/simple" }
dependencies = [
    { name = "babel" },
    { name = "colorama" },
    { name = "jinja2" },
    { name = "markdown" },
    { name = "mkdocs" },
    { name = "mkdocs-material-extensions" },
    { name = "paginate" },
    { name = "pygments" },
    { name = "pymdown-extensions" },
    { name = "regex" },
    { name = "requests" },
]
sdist = { url = "https://files.pythonhosted.org/packages/7a/0a/6b5a5761d6e500f0c6de9ae24461ac93c66b35785faac331e6d66522776f/mkdocs_material-9.5.47.tar.gz", hash = "sha256:fc3b7a8e00ad896660bd3a5cc12ca0cb28bdc2bcbe2a946b5714c23ac91b0ede", size = 3910665 }
wheels = [
    { url = "https://files.pythonhosted.org/packages/aa/ef/25150e53836255bc8a2cee958e251516035e85b307774fbcfc6bda0d0388/mkdocs_material-9.5.47-py3-none-any.whl", hash = "sha256:53fb9c9624e7865da6ec807d116cd7be24b3cb36ab31b1d1d1a9af58c56009a2", size = 8625827 },
]

[[package]]
name = "mkdocs-material-extensions"
version = "1.3.1"
source = { registry = "https://pypi.org/simple" }
sdist = { url = "https://files.pythonhosted.org/packages/79/9b/9b4c96d6593b2a541e1cb8b34899a6d021d208bb357042823d4d2cabdbe7/mkdocs_material_extensions-1.3.1.tar.gz", hash = "sha256:10c9511cea88f568257f960358a467d12b970e1f7b2c0e5fb2bb48cab1928443", size = 11847 }
wheels = [
    { url = "https://files.pythonhosted.org/packages/5b/54/662a4743aa81d9582ee9339d4ffa3c8fd40a4965e033d77b9da9774d3960/mkdocs_material_extensions-1.3.1-py3-none-any.whl", hash = "sha256:adff8b62700b25cb77b53358dad940f3ef973dd6db797907c49e3c2ef3ab4e31", size = 8728 },
]

[[package]]
name = "mkdocstrings"
version = "0.27.0"
source = { registry = "https://pypi.org/simple" }
dependencies = [
    { name = "click" },
    { name = "jinja2" },
    { name = "markdown" },
    { name = "markupsafe" },
    { name = "mkdocs" },
    { name = "mkdocs-autorefs" },
    { name = "platformdirs" },
    { name = "pymdown-extensions" },
]
sdist = { url = "https://files.pythonhosted.org/packages/e2/5a/5de70538c2cefae7ac3a15b5601e306ef3717290cb2aab11d51cbbc2d1c0/mkdocstrings-0.27.0.tar.gz", hash = "sha256:16adca6d6b0a1f9e0c07ff0b02ced8e16f228a9d65a37c063ec4c14d7b76a657", size = 94830 }
wheels = [
    { url = "https://files.pythonhosted.org/packages/cd/10/4c27c3063c2b3681a4b7942f8dbdeb4fa34fecb2c19b594e7345ebf4f86f/mkdocstrings-0.27.0-py3-none-any.whl", hash = "sha256:6ceaa7ea830770959b55a16203ac63da24badd71325b96af950e59fd37366332", size = 30658 },
]

[package.optional-dependencies]
python = [
    { name = "mkdocstrings-python" },
]

[[package]]
name = "mkdocstrings-python"
version = "1.12.2"
source = { registry = "https://pypi.org/simple" }
dependencies = [
    { name = "griffe" },
    { name = "mkdocs-autorefs" },
    { name = "mkdocstrings" },
]
sdist = { url = "https://files.pythonhosted.org/packages/23/ec/cb6debe2db77f1ef42b25b21d93b5021474de3037cd82385e586aee72545/mkdocstrings_python-1.12.2.tar.gz", hash = "sha256:7a1760941c0b52a2cd87b960a9e21112ffe52e7df9d0b9583d04d47ed2e186f3", size = 168207 }
wheels = [
    { url = "https://files.pythonhosted.org/packages/5b/c1/ac524e1026d9580cbc654b5d19f5843c8b364a66d30f956372cd09fd2f92/mkdocstrings_python-1.12.2-py3-none-any.whl", hash = "sha256:7f7d40d6db3cb1f5d19dbcd80e3efe4d0ba32b073272c0c0de9de2e604eda62a", size = 111759 },
]

[[package]]
name = "ml-dtypes"
version = "0.5.0"
source = { registry = "https://pypi.org/simple" }
dependencies = [
    { name = "numpy" },
]
sdist = { url = "https://files.pythonhosted.org/packages/ab/79/717c5e22ad25d63ce3acdfe8ff8d64bdedec18914256c59b838218708b16/ml_dtypes-0.5.0.tar.gz", hash = "sha256:3e7d3a380fe73a63c884f06136f8baa7a5249cc8e9fdec677997dd78549f8128", size = 699367 }
wheels = [
    { url = "https://files.pythonhosted.org/packages/fe/29/8968fd7ee026c0d04c553fb1ce1cd67f9da668cd567d62c0cdc995ce989e/ml_dtypes-0.5.0-cp311-cp311-macosx_10_9_universal2.whl", hash = "sha256:60275f2b51b56834e840c4809fca840565f9bf8e9a73f6d8c94f5b5935701215", size = 736792 },
    { url = "https://files.pythonhosted.org/packages/19/93/14896596644dad2e041ac5ca7237e6233c484f7defa186ff88b18ee6110b/ml_dtypes-0.5.0-cp311-cp311-manylinux_2_17_aarch64.manylinux2014_aarch64.whl", hash = "sha256:76942f6aeb5c40766d5ea62386daa4148e6a54322aaf5b53eae9e7553240222f", size = 4392038 },
    { url = "https://files.pythonhosted.org/packages/89/65/ffdbf3489b0ba2213674ea347fad3a11747be64d2d23d888f9e5abe80a18/ml_dtypes-0.5.0-cp311-cp311-manylinux_2_17_x86_64.manylinux2014_x86_64.whl", hash = "sha256:2e7534392682c3098bc7341648c650864207169c654aed83143d7a19c67ae06f", size = 4499448 },
    { url = "https://files.pythonhosted.org/packages/bf/31/058b9bcf9a81abd51623985add78711a915e4b0f6045baa5f9a0b41eb039/ml_dtypes-0.5.0-cp311-cp311-win_amd64.whl", hash = "sha256:dc74fd9995513d33eac63d64e436240f5494ec74d522a9f0920194942fc3d2d7", size = 211916 },
    { url = "https://files.pythonhosted.org/packages/1c/b7/a067839f6e435785f34b09d96938dccb3a5d9502037de243cb84a2eb3f23/ml_dtypes-0.5.0-cp312-cp312-macosx_10_9_universal2.whl", hash = "sha256:d4b1a70a3e5219790d6b55b9507606fc4e02911d1497d16c18dd721eb7efe7d0", size = 750226 },
    { url = "https://files.pythonhosted.org/packages/31/75/bf571247bb3dbea73aa33ccae57ce322b9688003cfee2f68d303ab7b987b/ml_dtypes-0.5.0-cp312-cp312-manylinux_2_17_aarch64.manylinux2014_aarch64.whl", hash = "sha256:a988bac6572630e1e9c2edd9b1277b4eefd1c86209e52b0d061b775ac33902ff", size = 4420139 },
    { url = "https://files.pythonhosted.org/packages/6f/d3/1321715a95e856d4ef4fba24e4351cf5e4c89d459ad132a8cba5fe257d72/ml_dtypes-0.5.0-cp312-cp312-manylinux_2_17_x86_64.manylinux2014_x86_64.whl", hash = "sha256:a38df8df61194aeaae1ab7579075779b4ad32cd1cffd012c28be227fa7f2a70a", size = 4471130 },
    { url = "https://files.pythonhosted.org/packages/00/3a/40c40b78a7eb456837817bfa2c5bc442db59aefdf21c5ecb94700037813d/ml_dtypes-0.5.0-cp312-cp312-win_amd64.whl", hash = "sha256:afa08343069874a30812871d639f9c02b4158ace065601406a493a8511180c02", size = 213187 },
    { url = "https://files.pythonhosted.org/packages/b3/4a/18f670a2703e771a6775fbc354208e597ff062a88efb0cecc220a282210b/ml_dtypes-0.5.0-cp313-cp313-macosx_10_13_universal2.whl", hash = "sha256:d3b3db9990c3840986a0e70524e122cfa32b91139c3653df76121ba7776e015f", size = 753345 },
    { url = "https://files.pythonhosted.org/packages/ed/c6/358d85e274e22d53def0c85f3cbe0933475fa3cf6922e9dca66eb25cb22f/ml_dtypes-0.5.0-cp313-cp313-manylinux_2_17_aarch64.manylinux2014_aarch64.whl", hash = "sha256:e04fde367b2fe901b1d47234426fe8819909bd1dd862a5adb630f27789c20599", size = 4424962 },
    { url = "https://files.pythonhosted.org/packages/4c/b4/d766586e24e7a073333c8eb8bd9275f3c6fe0569b509ae7b1699d4f00c74/ml_dtypes-0.5.0-cp313-cp313-manylinux_2_17_x86_64.manylinux2014_x86_64.whl", hash = "sha256:54415257f00eb44fbcc807454efac3356f75644f1cbfc2d4e5522a72ae1dacab", size = 4475201 },
    { url = "https://files.pythonhosted.org/packages/14/87/30323ad2e52f56262019a4493fe5f5e71067c5561ce7e2f9c75de520f5e8/ml_dtypes-0.5.0-cp313-cp313-win_amd64.whl", hash = "sha256:cb5cc7b25acabd384f75bbd78892d0c724943f3e2e1986254665a1aa10982e07", size = 213195 },
]

[[package]]
name = "nbclient"
version = "0.10.1"
source = { registry = "https://pypi.org/simple" }
dependencies = [
    { name = "jupyter-client" },
    { name = "jupyter-core" },
    { name = "nbformat" },
    { name = "traitlets" },
]
sdist = { url = "https://files.pythonhosted.org/packages/06/db/25929926860ba8a3f6123d2d0a235e558e0e4be7b46e9db063a7dfefa0a2/nbclient-0.10.1.tar.gz", hash = "sha256:3e93e348ab27e712acd46fccd809139e356eb9a31aab641d1a7991a6eb4e6f68", size = 62273 }
wheels = [
    { url = "https://files.pythonhosted.org/packages/26/1a/ed6d1299b1a00c1af4a033fdee565f533926d819e084caf0d2832f6f87c6/nbclient-0.10.1-py3-none-any.whl", hash = "sha256:949019b9240d66897e442888cfb618f69ef23dc71c01cb5fced8499c2cfc084d", size = 25344 },
]

[[package]]
name = "nbconvert"
version = "7.16.4"
source = { registry = "https://pypi.org/simple" }
dependencies = [
    { name = "beautifulsoup4" },
    { name = "bleach" },
    { name = "defusedxml" },
    { name = "jinja2" },
    { name = "jupyter-core" },
    { name = "jupyterlab-pygments" },
    { name = "markupsafe" },
    { name = "mistune" },
    { name = "nbclient" },
    { name = "nbformat" },
    { name = "packaging" },
    { name = "pandocfilters" },
    { name = "pygments" },
    { name = "tinycss2" },
    { name = "traitlets" },
]
sdist = { url = "https://files.pythonhosted.org/packages/af/e8/ba521a033b21132008e520c28ceb818f9f092da5f0261e94e509401b29f9/nbconvert-7.16.4.tar.gz", hash = "sha256:86ca91ba266b0a448dc96fa6c5b9d98affabde2867b363258703536807f9f7f4", size = 854422 }
wheels = [
    { url = "https://files.pythonhosted.org/packages/b8/bb/bb5b6a515d1584aa2fd89965b11db6632e4bdc69495a52374bcc36e56cfa/nbconvert-7.16.4-py3-none-any.whl", hash = "sha256:05873c620fe520b6322bf8a5ad562692343fe3452abda5765c7a34b7d1aa3eb3", size = 257388 },
]

[[package]]
name = "nbformat"
version = "5.10.4"
source = { registry = "https://pypi.org/simple" }
dependencies = [
    { name = "fastjsonschema" },
    { name = "jsonschema" },
    { name = "jupyter-core" },
    { name = "traitlets" },
]
sdist = { url = "https://files.pythonhosted.org/packages/6d/fd/91545e604bc3dad7dca9ed03284086039b294c6b3d75c0d2fa45f9e9caf3/nbformat-5.10.4.tar.gz", hash = "sha256:322168b14f937a5d11362988ecac2a4952d3d8e3a2cbeb2319584631226d5b3a", size = 142749 }
wheels = [
    { url = "https://files.pythonhosted.org/packages/a9/82/0340caa499416c78e5d8f5f05947ae4bc3cba53c9f038ab6e9ed964e22f1/nbformat-5.10.4-py3-none-any.whl", hash = "sha256:3b48d6c8fbca4b299bf3982ea7db1af21580e4fec269ad087b9e81588891200b", size = 78454 },
]

[[package]]
name = "nest-asyncio"
version = "1.6.0"
source = { registry = "https://pypi.org/simple" }
sdist = { url = "https://files.pythonhosted.org/packages/83/f8/51569ac65d696c8ecbee95938f89d4abf00f47d58d48f6fbabfe8f0baefe/nest_asyncio-1.6.0.tar.gz", hash = "sha256:6f172d5449aca15afd6c646851f4e31e02c598d553a667e38cafa997cfec55fe", size = 7418 }
wheels = [
    { url = "https://files.pythonhosted.org/packages/a0/c4/c2971a3ba4c6103a3d10c4b0f24f461ddc027f0f09763220cf35ca1401b3/nest_asyncio-1.6.0-py3-none-any.whl", hash = "sha256:87af6efd6b5e897c81050477ef65c62e2b2f35d51703cae01aff2905b1852e1c", size = 5195 },
]

[[package]]
name = "nodeenv"
version = "1.9.1"
source = { registry = "https://pypi.org/simple" }
sdist = { url = "https://files.pythonhosted.org/packages/43/16/fc88b08840de0e0a72a2f9d8c6bae36be573e475a6326ae854bcc549fc45/nodeenv-1.9.1.tar.gz", hash = "sha256:6ec12890a2dab7946721edbfbcd91f3319c6ccc9aec47be7c7e6b7011ee6645f", size = 47437 }
wheels = [
    { url = "https://files.pythonhosted.org/packages/d2/1d/1b658dbd2b9fa9c4c9f32accbfc0205d532c8c6194dc0f2a4c0428e7128a/nodeenv-1.9.1-py2.py3-none-any.whl", hash = "sha256:ba11c9782d29c27c70ffbdda2d7415098754709be8a7056d79a737cd901155c9", size = 22314 },
]

[[package]]
name = "numpy"
version = "2.1.3"
source = { registry = "https://pypi.org/simple" }
sdist = { url = "https://files.pythonhosted.org/packages/25/ca/1166b75c21abd1da445b97bf1fa2f14f423c6cfb4fc7c4ef31dccf9f6a94/numpy-2.1.3.tar.gz", hash = "sha256:aa08e04e08aaf974d4458def539dece0d28146d866a39da5639596f4921fd761", size = 20166090 }
wheels = [
    { url = "https://files.pythonhosted.org/packages/ad/81/c8167192eba5247593cd9d305ac236847c2912ff39e11402e72ae28a4985/numpy-2.1.3-cp311-cp311-macosx_10_9_x86_64.whl", hash = "sha256:4d1167c53b93f1f5d8a139a742b3c6f4d429b54e74e6b57d0eff40045187b15d", size = 21156252 },
    { url = "https://files.pythonhosted.org/packages/da/74/5a60003fc3d8a718d830b08b654d0eea2d2db0806bab8f3c2aca7e18e010/numpy-2.1.3-cp311-cp311-macosx_11_0_arm64.whl", hash = "sha256:c80e4a09b3d95b4e1cac08643f1152fa71a0a821a2d4277334c88d54b2219a41", size = 13784119 },
    { url = "https://files.pythonhosted.org/packages/47/7c/864cb966b96fce5e63fcf25e1e4d957fe5725a635e5f11fe03f39dd9d6b5/numpy-2.1.3-cp311-cp311-macosx_14_0_arm64.whl", hash = "sha256:576a1c1d25e9e02ed7fa5477f30a127fe56debd53b8d2c89d5578f9857d03ca9", size = 5352978 },
    { url = "https://files.pythonhosted.org/packages/09/ac/61d07930a4993dd9691a6432de16d93bbe6aa4b1c12a5e573d468eefc1ca/numpy-2.1.3-cp311-cp311-macosx_14_0_x86_64.whl", hash = "sha256:973faafebaae4c0aaa1a1ca1ce02434554d67e628b8d805e61f874b84e136b09", size = 6892570 },
    { url = "https://files.pythonhosted.org/packages/27/2f/21b94664f23af2bb52030653697c685022119e0dc93d6097c3cb45bce5f9/numpy-2.1.3-cp311-cp311-manylinux_2_17_aarch64.manylinux2014_aarch64.whl", hash = "sha256:762479be47a4863e261a840e8e01608d124ee1361e48b96916f38b119cfda04a", size = 13896715 },
    { url = "https://files.pythonhosted.org/packages/7a/f0/80811e836484262b236c684a75dfc4ba0424bc670e765afaa911468d9f39/numpy-2.1.3-cp311-cp311-manylinux_2_17_x86_64.manylinux2014_x86_64.whl", hash = "sha256:bc6f24b3d1ecc1eebfbf5d6051faa49af40b03be1aaa781ebdadcbc090b4539b", size = 16339644 },
    { url = "https://files.pythonhosted.org/packages/fa/81/ce213159a1ed8eb7d88a2a6ef4fbdb9e4ffd0c76b866c350eb4e3c37e640/numpy-2.1.3-cp311-cp311-musllinux_1_1_x86_64.whl", hash = "sha256:17ee83a1f4fef3c94d16dc1802b998668b5419362c8a4f4e8a491de1b41cc3ee", size = 16712217 },
    { url = "https://files.pythonhosted.org/packages/7d/84/4de0b87d5a72f45556b2a8ee9fc8801e8518ec867fc68260c1f5dcb3903f/numpy-2.1.3-cp311-cp311-musllinux_1_2_aarch64.whl", hash = "sha256:15cb89f39fa6d0bdfb600ea24b250e5f1a3df23f901f51c8debaa6a5d122b2f0", size = 14399053 },
    { url = "https://files.pythonhosted.org/packages/7e/1c/e5fabb9ad849f9d798b44458fd12a318d27592d4bc1448e269dec070ff04/numpy-2.1.3-cp311-cp311-win32.whl", hash = "sha256:d9beb777a78c331580705326d2367488d5bc473b49a9bc3036c154832520aca9", size = 6534741 },
    { url = "https://files.pythonhosted.org/packages/1e/48/a9a4b538e28f854bfb62e1dea3c8fea12e90216a276c7777ae5345ff29a7/numpy-2.1.3-cp311-cp311-win_amd64.whl", hash = "sha256:d89dd2b6da69c4fff5e39c28a382199ddedc3a5be5390115608345dec660b9e2", size = 12869487 },
    { url = "https://files.pythonhosted.org/packages/8a/f0/385eb9970309643cbca4fc6eebc8bb16e560de129c91258dfaa18498da8b/numpy-2.1.3-cp312-cp312-macosx_10_13_x86_64.whl", hash = "sha256:f55ba01150f52b1027829b50d70ef1dafd9821ea82905b63936668403c3b471e", size = 20849658 },
    { url = "https://files.pythonhosted.org/packages/54/4a/765b4607f0fecbb239638d610d04ec0a0ded9b4951c56dc68cef79026abf/numpy-2.1.3-cp312-cp312-macosx_11_0_arm64.whl", hash = "sha256:13138eadd4f4da03074851a698ffa7e405f41a0845a6b1ad135b81596e4e9958", size = 13492258 },
    { url = "https://files.pythonhosted.org/packages/bd/a7/2332679479c70b68dccbf4a8eb9c9b5ee383164b161bee9284ac141fbd33/numpy-2.1.3-cp312-cp312-macosx_14_0_arm64.whl", hash = "sha256:a6b46587b14b888e95e4a24d7b13ae91fa22386c199ee7b418f449032b2fa3b8", size = 5090249 },
    { url = "https://files.pythonhosted.org/packages/c1/67/4aa00316b3b981a822c7a239d3a8135be2a6945d1fd11d0efb25d361711a/numpy-2.1.3-cp312-cp312-macosx_14_0_x86_64.whl", hash = "sha256:0fa14563cc46422e99daef53d725d0c326e99e468a9320a240affffe87852564", size = 6621704 },
    { url = "https://files.pythonhosted.org/packages/5e/da/1a429ae58b3b6c364eeec93bf044c532f2ff7b48a52e41050896cf15d5b1/numpy-2.1.3-cp312-cp312-manylinux_2_17_aarch64.manylinux2014_aarch64.whl", hash = "sha256:8637dcd2caa676e475503d1f8fdb327bc495554e10838019651b76d17b98e512", size = 13606089 },
    { url = "https://files.pythonhosted.org/packages/9e/3e/3757f304c704f2f0294a6b8340fcf2be244038be07da4cccf390fa678a9f/numpy-2.1.3-cp312-cp312-manylinux_2_17_x86_64.manylinux2014_x86_64.whl", hash = "sha256:2312b2aa89e1f43ecea6da6ea9a810d06aae08321609d8dc0d0eda6d946a541b", size = 16043185 },
    { url = "https://files.pythonhosted.org/packages/43/97/75329c28fea3113d00c8d2daf9bc5828d58d78ed661d8e05e234f86f0f6d/numpy-2.1.3-cp312-cp312-musllinux_1_1_x86_64.whl", hash = "sha256:a38c19106902bb19351b83802531fea19dee18e5b37b36454f27f11ff956f7fc", size = 16410751 },
    { url = "https://files.pythonhosted.org/packages/ad/7a/442965e98b34e0ae9da319f075b387bcb9a1e0658276cc63adb8c9686f7b/numpy-2.1.3-cp312-cp312-musllinux_1_2_aarch64.whl", hash = "sha256:02135ade8b8a84011cbb67dc44e07c58f28575cf9ecf8ab304e51c05528c19f0", size = 14082705 },
    { url = "https://files.pythonhosted.org/packages/ac/b6/26108cf2cfa5c7e03fb969b595c93131eab4a399762b51ce9ebec2332e80/numpy-2.1.3-cp312-cp312-win32.whl", hash = "sha256:e6988e90fcf617da2b5c78902fe8e668361b43b4fe26dbf2d7b0f8034d4cafb9", size = 6239077 },
    { url = "https://files.pythonhosted.org/packages/a6/84/fa11dad3404b7634aaab50733581ce11e5350383311ea7a7010f464c0170/numpy-2.1.3-cp312-cp312-win_amd64.whl", hash = "sha256:0d30c543f02e84e92c4b1f415b7c6b5326cbe45ee7882b6b77db7195fb971e3a", size = 12566858 },
    { url = "https://files.pythonhosted.org/packages/4d/0b/620591441457e25f3404c8057eb924d04f161244cb8a3680d529419aa86e/numpy-2.1.3-cp313-cp313-macosx_10_13_x86_64.whl", hash = "sha256:96fe52fcdb9345b7cd82ecd34547fca4321f7656d500eca497eb7ea5a926692f", size = 20836263 },
    { url = "https://files.pythonhosted.org/packages/45/e1/210b2d8b31ce9119145433e6ea78046e30771de3fe353f313b2778142f34/numpy-2.1.3-cp313-cp313-macosx_11_0_arm64.whl", hash = "sha256:f653490b33e9c3a4c1c01d41bc2aef08f9475af51146e4a7710c450cf9761598", size = 13507771 },
    { url = "https://files.pythonhosted.org/packages/55/44/aa9ee3caee02fa5a45f2c3b95cafe59c44e4b278fbbf895a93e88b308555/numpy-2.1.3-cp313-cp313-macosx_14_0_arm64.whl", hash = "sha256:dc258a761a16daa791081d026f0ed4399b582712e6fc887a95af09df10c5ca57", size = 5075805 },
    { url = "https://files.pythonhosted.org/packages/78/d6/61de6e7e31915ba4d87bbe1ae859e83e6582ea14c6add07c8f7eefd8488f/numpy-2.1.3-cp313-cp313-macosx_14_0_x86_64.whl", hash = "sha256:016d0f6f5e77b0f0d45d77387ffa4bb89816b57c835580c3ce8e099ef830befe", size = 6608380 },
    { url = "https://files.pythonhosted.org/packages/3e/46/48bdf9b7241e317e6cf94276fe11ba673c06d1fdf115d8b4ebf616affd1a/numpy-2.1.3-cp313-cp313-manylinux_2_17_aarch64.manylinux2014_aarch64.whl", hash = "sha256:c181ba05ce8299c7aa3125c27b9c2167bca4a4445b7ce73d5febc411ca692e43", size = 13602451 },
    { url = "https://files.pythonhosted.org/packages/70/50/73f9a5aa0810cdccda9c1d20be3cbe4a4d6ea6bfd6931464a44c95eef731/numpy-2.1.3-cp313-cp313-manylinux_2_17_x86_64.manylinux2014_x86_64.whl", hash = "sha256:5641516794ca9e5f8a4d17bb45446998c6554704d888f86df9b200e66bdcce56", size = 16039822 },
    { url = "https://files.pythonhosted.org/packages/ad/cd/098bc1d5a5bc5307cfc65ee9369d0ca658ed88fbd7307b0d49fab6ca5fa5/numpy-2.1.3-cp313-cp313-musllinux_1_1_x86_64.whl", hash = "sha256:ea4dedd6e394a9c180b33c2c872b92f7ce0f8e7ad93e9585312b0c5a04777a4a", size = 16411822 },
    { url = "https://files.pythonhosted.org/packages/83/a2/7d4467a2a6d984549053b37945620209e702cf96a8bc658bc04bba13c9e2/numpy-2.1.3-cp313-cp313-musllinux_1_2_aarch64.whl", hash = "sha256:b0df3635b9c8ef48bd3be5f862cf71b0a4716fa0e702155c45067c6b711ddcef", size = 14079598 },
    { url = "https://files.pythonhosted.org/packages/e9/6a/d64514dcecb2ee70bfdfad10c42b76cab657e7ee31944ff7a600f141d9e9/numpy-2.1.3-cp313-cp313-win32.whl", hash = "sha256:50ca6aba6e163363f132b5c101ba078b8cbd3fa92c7865fd7d4d62d9779ac29f", size = 6236021 },
    { url = "https://files.pythonhosted.org/packages/bb/f9/12297ed8d8301a401e7d8eb6b418d32547f1d700ed3c038d325a605421a4/numpy-2.1.3-cp313-cp313-win_amd64.whl", hash = "sha256:747641635d3d44bcb380d950679462fae44f54b131be347d5ec2bce47d3df9ed", size = 12560405 },
    { url = "https://files.pythonhosted.org/packages/a7/45/7f9244cd792e163b334e3a7f02dff1239d2890b6f37ebf9e82cbe17debc0/numpy-2.1.3-cp313-cp313t-macosx_10_13_x86_64.whl", hash = "sha256:996bb9399059c5b82f76b53ff8bb686069c05acc94656bb259b1d63d04a9506f", size = 20859062 },
    { url = "https://files.pythonhosted.org/packages/b1/b4/a084218e7e92b506d634105b13e27a3a6645312b93e1c699cc9025adb0e1/numpy-2.1.3-cp313-cp313t-macosx_11_0_arm64.whl", hash = "sha256:45966d859916ad02b779706bb43b954281db43e185015df6eb3323120188f9e4", size = 13515839 },
    { url = "https://files.pythonhosted.org/packages/27/45/58ed3f88028dcf80e6ea580311dc3edefdd94248f5770deb980500ef85dd/numpy-2.1.3-cp313-cp313t-macosx_14_0_arm64.whl", hash = "sha256:baed7e8d7481bfe0874b566850cb0b85243e982388b7b23348c6db2ee2b2ae8e", size = 5116031 },
    { url = "https://files.pythonhosted.org/packages/37/a8/eb689432eb977d83229094b58b0f53249d2209742f7de529c49d61a124a0/numpy-2.1.3-cp313-cp313t-macosx_14_0_x86_64.whl", hash = "sha256:a9f7f672a3388133335589cfca93ed468509cb7b93ba3105fce780d04a6576a0", size = 6629977 },
    { url = "https://files.pythonhosted.org/packages/42/a3/5355ad51ac73c23334c7caaed01adadfda49544f646fcbfbb4331deb267b/numpy-2.1.3-cp313-cp313t-manylinux_2_17_aarch64.manylinux2014_aarch64.whl", hash = "sha256:d7aac50327da5d208db2eec22eb11e491e3fe13d22653dce51b0f4109101b408", size = 13575951 },
    { url = "https://files.pythonhosted.org/packages/c4/70/ea9646d203104e647988cb7d7279f135257a6b7e3354ea6c56f8bafdb095/numpy-2.1.3-cp313-cp313t-manylinux_2_17_x86_64.manylinux2014_x86_64.whl", hash = "sha256:4394bc0dbd074b7f9b52024832d16e019decebf86caf909d94f6b3f77a8ee3b6", size = 16022655 },
    { url = "https://files.pythonhosted.org/packages/14/ce/7fc0612903e91ff9d0b3f2eda4e18ef9904814afcae5b0f08edb7f637883/numpy-2.1.3-cp313-cp313t-musllinux_1_1_x86_64.whl", hash = "sha256:50d18c4358a0a8a53f12a8ba9d772ab2d460321e6a93d6064fc22443d189853f", size = 16399902 },
    { url = "https://files.pythonhosted.org/packages/ef/62/1d3204313357591c913c32132a28f09a26357e33ea3c4e2fe81269e0dca1/numpy-2.1.3-cp313-cp313t-musllinux_1_2_aarch64.whl", hash = "sha256:14e253bd43fc6b37af4921b10f6add6925878a42a0c5fe83daee390bca80bc17", size = 14067180 },
    { url = "https://files.pythonhosted.org/packages/24/d7/78a40ed1d80e23a774cb8a34ae8a9493ba1b4271dde96e56ccdbab1620ef/numpy-2.1.3-cp313-cp313t-win32.whl", hash = "sha256:08788d27a5fd867a663f6fc753fd7c3ad7e92747efc73c53bca2f19f8bc06f48", size = 6291907 },
    { url = "https://files.pythonhosted.org/packages/86/09/a5ab407bd7f5f5599e6a9261f964ace03a73e7c6928de906981c31c38082/numpy-2.1.3-cp313-cp313t-win_amd64.whl", hash = "sha256:2564fbdf2b99b3f815f2107c1bbc93e2de8ee655a69c261363a1172a79a257d4", size = 12644098 },
]

[[package]]
name = "nvidia-cublas-cu12"
version = "12.6.4.1"
source = { registry = "https://pypi.org/simple" }
wheels = [
    { url = "https://files.pythonhosted.org/packages/af/eb/ff4b8c503fa1f1796679dce648854d58751982426e4e4b37d6fce49d259c/nvidia_cublas_cu12-12.6.4.1-py3-none-manylinux2014_x86_64.manylinux_2_17_x86_64.whl", hash = "sha256:08ed2686e9875d01b58e3cb379c6896df8e76c75e0d4a7f7dace3d7b6d9ef8eb", size = 393138322 },
    { url = "https://files.pythonhosted.org/packages/97/0d/f1f0cadbf69d5b9ef2e4f744c9466cb0a850741d08350736dfdb4aa89569/nvidia_cublas_cu12-12.6.4.1-py3-none-manylinux_2_27_aarch64.whl", hash = "sha256:235f728d6e2a409eddf1df58d5b0921cf80cfa9e72b9f2775ccb7b4a87984668", size = 390794615 },
    { url = "https://files.pythonhosted.org/packages/84/f7/985e9bdbe3e0ac9298fcc8cfa51a392862a46a0ffaccbbd56939b62a9c83/nvidia_cublas_cu12-12.6.4.1-py3-none-win_amd64.whl", hash = "sha256:9e4fa264f4d8a4eb0cdbd34beadc029f453b3bafae02401e999cf3d5a5af75f8", size = 434535301 },
]

[[package]]
name = "nvidia-cuda-cupti-cu12"
version = "12.6.80"
source = { registry = "https://pypi.org/simple" }
wheels = [
    { url = "https://files.pythonhosted.org/packages/e6/8b/2f6230cb715646c3a9425636e513227ce5c93c4d65823a734f4bb86d43c3/nvidia_cuda_cupti_cu12-12.6.80-py3-none-manylinux2014_aarch64.manylinux_2_17_aarch64.whl", hash = "sha256:166ee35a3ff1587f2490364f90eeeb8da06cd867bd5b701bf7f9a02b78bc63fc", size = 8236764 },
    { url = "https://files.pythonhosted.org/packages/25/0f/acb326ac8fd26e13c799e0b4f3b2751543e1834f04d62e729485872198d4/nvidia_cuda_cupti_cu12-12.6.80-py3-none-manylinux2014_aarch64.whl", hash = "sha256:358b4a1d35370353d52e12f0a7d1769fc01ff74a191689d3870b2123156184c4", size = 8236756 },
    { url = "https://files.pythonhosted.org/packages/49/60/7b6497946d74bcf1de852a21824d63baad12cd417db4195fc1bfe59db953/nvidia_cuda_cupti_cu12-12.6.80-py3-none-manylinux2014_x86_64.manylinux_2_17_x86_64.whl", hash = "sha256:6768bad6cab4f19e8292125e5f1ac8aa7d1718704012a0e3272a6f61c4bce132", size = 8917980 },
    { url = "https://files.pythonhosted.org/packages/a5/24/120ee57b218d9952c379d1e026c4479c9ece9997a4fb46303611ee48f038/nvidia_cuda_cupti_cu12-12.6.80-py3-none-manylinux2014_x86_64.whl", hash = "sha256:a3eff6cdfcc6a4c35db968a06fcadb061cbc7d6dde548609a941ff8701b98b73", size = 8917972 },
    { url = "https://files.pythonhosted.org/packages/1c/81/7796f096afaf726796b1b648f3bc80cafc61fe7f77f44a483c89e6c5ef34/nvidia_cuda_cupti_cu12-12.6.80-py3-none-win_amd64.whl", hash = "sha256:bbe6ae76e83ce5251b56e8c8e61a964f757175682bbad058b170b136266ab00a", size = 5724175 },
]

[[package]]
name = "nvidia-cuda-nvcc-cu12"
version = "12.6.85"
source = { registry = "https://pypi.org/simple" }
wheels = [
    { url = "https://files.pythonhosted.org/packages/25/1f/faf9b791027ebd6354be68700da3c3d8a3b3db3bdcf2f8070f2e6871a7f1/nvidia_cuda_nvcc_cu12-12.6.85-py3-none-manylinux1_x86_64.manylinux_2_5_x86_64.whl", hash = "sha256:d75d9d74599f4d7c0865df19ed21b739e6cb77a6497a3f73d6f61e8038a765e4", size = 21172353 },
    { url = "https://files.pythonhosted.org/packages/6e/06/caa50c5b6731fd39f061efe5cbd9cb7a84fa6bdcb8c58aa83b503a64dbe0/nvidia_cuda_nvcc_cu12-12.6.85-py3-none-manylinux2014_aarch64.manylinux_2_17_aarch64.whl", hash = "sha256:5d2edd5531b13e3daac8ffee9fc2b70a147e6088b2af2565924773d63d36d294", size = 19254682 },
    { url = "https://files.pythonhosted.org/packages/59/bc/5f6745117f21a2e3b19d4acbb9acca57f9b599aad6ee229c6712cb0c4d84/nvidia_cuda_nvcc_cu12-12.6.85-py3-none-win_amd64.whl", hash = "sha256:aa04742337973dcb5bcccabb590edc8834c60ebfaf971847888d24ffef6c46b5", size = 16812838 },
]

[[package]]
name = "nvidia-cuda-runtime-cu12"
version = "12.6.77"
source = { registry = "https://pypi.org/simple" }
wheels = [
    { url = "https://files.pythonhosted.org/packages/8f/ea/590b2ac00d772a8abd1c387a92b46486d2679ca6622fd25c18ff76265663/nvidia_cuda_runtime_cu12-12.6.77-py3-none-manylinux2014_aarch64.manylinux_2_17_aarch64.whl", hash = "sha256:6116fad3e049e04791c0256a9778c16237837c08b27ed8c8401e2e45de8d60cd", size = 908052 },
    { url = "https://files.pythonhosted.org/packages/b7/3d/159023799677126e20c8fd580cca09eeb28d5c5a624adc7f793b9aa8bbfa/nvidia_cuda_runtime_cu12-12.6.77-py3-none-manylinux2014_aarch64.whl", hash = "sha256:d461264ecb429c84c8879a7153499ddc7b19b5f8d84c204307491989a365588e", size = 908040 },
    { url = "https://files.pythonhosted.org/packages/e1/23/e717c5ac26d26cf39a27fbc076240fad2e3b817e5889d671b67f4f9f49c5/nvidia_cuda_runtime_cu12-12.6.77-py3-none-manylinux2014_x86_64.manylinux_2_17_x86_64.whl", hash = "sha256:ba3b56a4f896141e25e19ab287cd71e52a6a0f4b29d0d31609f60e3b4d5219b7", size = 897690 },
    { url = "https://files.pythonhosted.org/packages/f0/62/65c05e161eeddbafeca24dc461f47de550d9fa8a7e04eb213e32b55cfd99/nvidia_cuda_runtime_cu12-12.6.77-py3-none-manylinux2014_x86_64.whl", hash = "sha256:a84d15d5e1da416dd4774cb42edf5e954a3e60cc945698dc1d5be02321c44dc8", size = 897678 },
    { url = "https://files.pythonhosted.org/packages/fa/76/4c80fa138333cc975743fd0687a745fccb30d167f906f13c1c7f9a85e5ea/nvidia_cuda_runtime_cu12-12.6.77-py3-none-win_amd64.whl", hash = "sha256:86c58044c824bf3c173c49a2dbc7a6c8b53cb4e4dca50068be0bf64e9dab3f7f", size = 891773 },
]

[[package]]
name = "nvidia-cudnn-cu12"
version = "9.5.1.17"
source = { registry = "https://pypi.org/simple" }
dependencies = [
    { name = "nvidia-cublas-cu12" },
]
wheels = [
    { url = "https://files.pythonhosted.org/packages/99/93/a201a12d3ec1caa8c6ac34c1c2f9eeb696b886f0c36ff23c638b46603bd0/nvidia_cudnn_cu12-9.5.1.17-py3-none-manylinux_2_28_aarch64.whl", hash = "sha256:9fd4584468533c61873e5fda8ca41bac3a38bcb2d12350830c69b0a96a7e4def", size = 570523509 },
    { url = "https://files.pythonhosted.org/packages/2a/78/4535c9c7f859a64781e43c969a3a7e84c54634e319a996d43ef32ce46f83/nvidia_cudnn_cu12-9.5.1.17-py3-none-manylinux_2_28_x86_64.whl", hash = "sha256:30ac3869f6db17d170e0e556dd6cc5eee02647abc31ca856634d5a40f82c15b2", size = 570988386 },
    { url = "https://files.pythonhosted.org/packages/b6/b2/3f60d15f037fa5419d9d7f788b100ef33ea913ae5315c87ca6d6fa606c35/nvidia_cudnn_cu12-9.5.1.17-py3-none-win_amd64.whl", hash = "sha256:d7af0f8a4f3b4b9dbb3122f2ef553b45694ed9c384d5a75bab197b8eefb79ab8", size = 565440743 },
]

[[package]]
name = "nvidia-cufft-cu12"
version = "11.3.0.4"
source = { registry = "https://pypi.org/simple" }
dependencies = [
    { name = "nvidia-nvjitlink-cu12" },
]
wheels = [
    { url = "https://files.pythonhosted.org/packages/1f/37/c50d2b2f2c07e146776389e3080f4faf70bcc4fa6e19d65bb54ca174ebc3/nvidia_cufft_cu12-11.3.0.4-py3-none-manylinux2014_aarch64.manylinux_2_17_aarch64.whl", hash = "sha256:d16079550df460376455cba121db6564089176d9bac9e4f360493ca4741b22a6", size = 200164144 },
    { url = "https://files.pythonhosted.org/packages/ce/f5/188566814b7339e893f8d210d3a5332352b1409815908dad6a363dcceac1/nvidia_cufft_cu12-11.3.0.4-py3-none-manylinux2014_aarch64.whl", hash = "sha256:8510990de9f96c803a051822618d42bf6cb8f069ff3f48d93a8486efdacb48fb", size = 200164135 },
    { url = "https://files.pythonhosted.org/packages/8f/16/73727675941ab8e6ffd86ca3a4b7b47065edcca7a997920b831f8147c99d/nvidia_cufft_cu12-11.3.0.4-py3-none-manylinux2014_x86_64.manylinux_2_17_x86_64.whl", hash = "sha256:ccba62eb9cef5559abd5e0d54ceed2d9934030f51163df018532142a8ec533e5", size = 200221632 },
    { url = "https://files.pythonhosted.org/packages/60/de/99ec247a07ea40c969d904fc14f3a356b3e2a704121675b75c366b694ee1/nvidia_cufft_cu12-11.3.0.4-py3-none-manylinux2014_x86_64.whl", hash = "sha256:768160ac89f6f7b459bee747e8d175dbf53619cfe74b2a5636264163138013ca", size = 200221622 },
    { url = "https://files.pythonhosted.org/packages/b4/38/36fd800cec8f6e89b7c1576edaaf8076e69ec631644cdbc1b5f2e2b5a9df/nvidia_cufft_cu12-11.3.0.4-py3-none-win_amd64.whl", hash = "sha256:6048ebddfb90d09d2707efb1fd78d4e3a77cb3ae4dc60e19aab6be0ece2ae464", size = 199356881 },
]

[[package]]
name = "nvidia-cusolver-cu12"
version = "11.7.1.2"
source = { registry = "https://pypi.org/simple" }
dependencies = [
    { name = "nvidia-cublas-cu12" },
    { name = "nvidia-cusparse-cu12" },
    { name = "nvidia-nvjitlink-cu12" },
]
wheels = [
    { url = "https://files.pythonhosted.org/packages/93/17/dbe1aa865e4fdc7b6d4d0dd308fdd5aaab60f939abfc0ea1954eac4fb113/nvidia_cusolver_cu12-11.7.1.2-py3-none-manylinux2014_aarch64.whl", hash = "sha256:0ce237ef60acde1efc457335a2ddadfd7610b892d94efee7b776c64bb1cac9e0", size = 157833628 },
    { url = "https://files.pythonhosted.org/packages/f0/6e/c2cf12c9ff8b872e92b4a5740701e51ff17689c4d726fca91875b07f655d/nvidia_cusolver_cu12-11.7.1.2-py3-none-manylinux2014_x86_64.manylinux_2_17_x86_64.whl", hash = "sha256:e9e49843a7707e42022babb9bcfa33c29857a93b88020c4e4434656a655b698c", size = 158229790 },
    { url = "https://files.pythonhosted.org/packages/9f/81/baba53585da791d043c10084cf9553e074548408e04ae884cfe9193bd484/nvidia_cusolver_cu12-11.7.1.2-py3-none-manylinux2014_x86_64.whl", hash = "sha256:6cf28f17f64107a0c4d7802be5ff5537b2130bfc112f25d5a30df227058ca0e6", size = 158229780 },
    { url = "https://files.pythonhosted.org/packages/7c/5f/07d0ba3b7f19be5a5ec32a8679fc9384cfd9fc6c869825e93be9f28d6690/nvidia_cusolver_cu12-11.7.1.2-py3-none-manylinux_2_27_aarch64.whl", hash = "sha256:dbbe4fc38ec1289c7e5230e16248365e375c3673c9c8bac5796e2e20db07f56e", size = 157833630 },
    { url = "https://files.pythonhosted.org/packages/d4/53/fff50a0808df7113d77e3bbc7c2b7eaed6f57d5eb80fbe93ead2aea1e09a/nvidia_cusolver_cu12-11.7.1.2-py3-none-win_amd64.whl", hash = "sha256:6813f9d8073f555444a8705f3ab0296d3e1cb37a16d694c5fc8b862a0d8706d7", size = 149287877 },
]

[[package]]
name = "nvidia-cusparse-cu12"
version = "12.5.4.2"
source = { registry = "https://pypi.org/simple" }
dependencies = [
    { name = "nvidia-nvjitlink-cu12" },
]
wheels = [
    { url = "https://files.pythonhosted.org/packages/eb/eb/6681efd0aa7df96b4f8067b3ce7246833dd36830bb4cec8896182773db7d/nvidia_cusparse_cu12-12.5.4.2-py3-none-manylinux2014_aarch64.manylinux_2_17_aarch64.whl", hash = "sha256:d25b62fb18751758fe3c93a4a08eff08effedfe4edf1c6bb5afd0890fe88f887", size = 216451147 },
    { url = "https://files.pythonhosted.org/packages/d3/56/3af21e43014eb40134dea004e8d0f1ef19d9596a39e4d497d5a7de01669f/nvidia_cusparse_cu12-12.5.4.2-py3-none-manylinux2014_aarch64.whl", hash = "sha256:7aa32fa5470cf754f72d1116c7cbc300b4e638d3ae5304cfa4a638a5b87161b1", size = 216451135 },
    { url = "https://files.pythonhosted.org/packages/06/1e/b8b7c2f4099a37b96af5c9bb158632ea9e5d9d27d7391d7eb8fc45236674/nvidia_cusparse_cu12-12.5.4.2-py3-none-manylinux2014_x86_64.manylinux_2_17_x86_64.whl", hash = "sha256:7556d9eca156e18184b94947ade0fba5bb47d69cec46bf8660fd2c71a4b48b73", size = 216561367 },
    { url = "https://files.pythonhosted.org/packages/43/ac/64c4316ba163e8217a99680c7605f779accffc6a4bcd0c778c12948d3707/nvidia_cusparse_cu12-12.5.4.2-py3-none-manylinux2014_x86_64.whl", hash = "sha256:23749a6571191a215cb74d1cdbff4a86e7b19f1200c071b3fcf844a5bea23a2f", size = 216561357 },
    { url = "https://files.pythonhosted.org/packages/45/ef/876ad8e4260e1128e6d4aac803d9d51baf3791ebdb4a9b8d9b8db032b4b0/nvidia_cusparse_cu12-12.5.4.2-py3-none-win_amd64.whl", hash = "sha256:4acb8c08855a26d737398cba8fb6f8f5045d93f82612b4cfd84645a2332ccf20", size = 213712630 },
]

[[package]]
name = "nvidia-nccl-cu12"
version = "2.23.4"
source = { registry = "https://pypi.org/simple" }
wheels = [
    { url = "https://files.pythonhosted.org/packages/c8/3a/0112397396dec37ffc8edd7836d48261b4d14ca60ec8ed7bc857cce1d916/nvidia_nccl_cu12-2.23.4-py3-none-manylinux2014_aarch64.whl", hash = "sha256:aa946c8327e22ced28e7cef508a334673abc42064ec85f02d005ba1785ea4cec", size = 198953892 },
    { url = "https://files.pythonhosted.org/packages/ed/1f/6482380ec8dcec4894e7503490fc536d846b0d59694acad9cf99f27d0e7d/nvidia_nccl_cu12-2.23.4-py3-none-manylinux2014_x86_64.whl", hash = "sha256:b097258d9aab2fa9f686e33c6fe40ae57b27df60cedbd15d139701bb5509e0c1", size = 198954603 },
]

[[package]]
name = "nvidia-nvjitlink-cu12"
version = "12.6.85"
source = { registry = "https://pypi.org/simple" }
wheels = [
    { url = "https://files.pythonhosted.org/packages/9d/d7/c5383e47c7e9bf1c99d5bd2a8c935af2b6d705ad831a7ec5c97db4d82f4f/nvidia_nvjitlink_cu12-12.6.85-py3-none-manylinux2010_x86_64.manylinux_2_12_x86_64.whl", hash = "sha256:eedc36df9e88b682efe4309aa16b5b4e78c2407eac59e8c10a6a47535164369a", size = 19744971 },
    { url = "https://files.pythonhosted.org/packages/31/db/dc71113d441f208cdfe7ae10d4983884e13f464a6252450693365e166dcf/nvidia_nvjitlink_cu12-12.6.85-py3-none-manylinux2014_aarch64.manylinux_2_17_aarch64.whl", hash = "sha256:cf4eaa7d4b6b543ffd69d6abfb11efdeb2db48270d94dfd3a452c24150829e41", size = 19270338 },
    { url = "https://files.pythonhosted.org/packages/89/76/93c1467b1387387440a4d25102d86b7794535449b689f8e2dc22c1c8ff7f/nvidia_nvjitlink_cu12-12.6.85-py3-none-win_amd64.whl", hash = "sha256:e61120e52ed675747825cdd16febc6a0730537451d867ee58bee3853b1b13d1c", size = 161908572 },
]

[[package]]
name = "opt-einsum"
version = "3.4.0"
source = { registry = "https://pypi.org/simple" }
sdist = { url = "https://files.pythonhosted.org/packages/8c/b9/2ac072041e899a52f20cf9510850ff58295003aa75525e58343591b0cbfb/opt_einsum-3.4.0.tar.gz", hash = "sha256:96ca72f1b886d148241348783498194c577fa30a8faac108586b14f1ba4473ac", size = 63004 }
wheels = [
    { url = "https://files.pythonhosted.org/packages/23/cd/066e86230ae37ed0be70aae89aabf03ca8d9f39c8aea0dec8029455b5540/opt_einsum-3.4.0-py3-none-any.whl", hash = "sha256:69bb92469f86a1565195ece4ac0323943e83477171b91d24c35afe028a90d7cd", size = 71932 },
]

[[package]]
name = "optax"
version = "0.2.4"
source = { registry = "https://pypi.org/simple" }
dependencies = [
    { name = "absl-py" },
    { name = "chex" },
    { name = "etils", extra = ["epy"] },
    { name = "jax" },
    { name = "jaxlib" },
    { name = "numpy" },
]
sdist = { url = "https://files.pythonhosted.org/packages/af/b5/f88a0d851547b2e6b2c7e7e6509ad66236b3e7019f1f095bb03dbaa61fa1/optax-0.2.4.tar.gz", hash = "sha256:4e05d3d5307e6dde4c319187ae36e6cd3a0c035d4ed25e9e992449a304f47336", size = 229717 }
wheels = [
    { url = "https://files.pythonhosted.org/packages/5c/24/28d0bb21600a78e46754947333ec9a297044af884d360092eb8561575fe9/optax-0.2.4-py3-none-any.whl", hash = "sha256:db35c04e50b52596662efb002334de08c2a0a74971e4da33f467e84fac08886a", size = 319212 },
]

[[package]]
name = "packaging"
version = "24.2"
source = { registry = "https://pypi.org/simple" }
sdist = { url = "https://files.pythonhosted.org/packages/d0/63/68dbb6eb2de9cb10ee4c9c14a0148804425e13c4fb20d61cce69f53106da/packaging-24.2.tar.gz", hash = "sha256:c228a6dc5e932d346bc5739379109d49e8853dd8223571c7c5b55260edc0b97f", size = 163950 }
wheels = [
    { url = "https://files.pythonhosted.org/packages/88/ef/eb23f262cca3c0c4eb7ab1933c3b1f03d021f2c48f54763065b6f0e321be/packaging-24.2-py3-none-any.whl", hash = "sha256:09abb1bccd265c01f4a3aa3f7a7db064b36514d2cba19a2f694fe6150451a759", size = 65451 },
]

[[package]]
name = "paginate"
version = "0.5.7"
source = { registry = "https://pypi.org/simple" }
sdist = { url = "https://files.pythonhosted.org/packages/ec/46/68dde5b6bc00c1296ec6466ab27dddede6aec9af1b99090e1107091b3b84/paginate-0.5.7.tar.gz", hash = "sha256:22bd083ab41e1a8b4f3690544afb2c60c25e5c9a63a30fa2f483f6c60c8e5945", size = 19252 }
wheels = [
    { url = "https://files.pythonhosted.org/packages/90/96/04b8e52da071d28f5e21a805b19cb9390aa17a47462ac87f5e2696b9566d/paginate-0.5.7-py2.py3-none-any.whl", hash = "sha256:b885e2af73abcf01d9559fd5216b57ef722f8c42affbb63942377668e35c7591", size = 13746 },
]

[[package]]
name = "pandas"
version = "2.2.3"
source = { registry = "https://pypi.org/simple" }
dependencies = [
    { name = "numpy" },
    { name = "python-dateutil" },
    { name = "pytz" },
    { name = "tzdata" },
]
sdist = { url = "https://files.pythonhosted.org/packages/9c/d6/9f8431bacc2e19dca897724cd097b1bb224a6ad5433784a44b587c7c13af/pandas-2.2.3.tar.gz", hash = "sha256:4f18ba62b61d7e192368b84517265a99b4d7ee8912f8708660fb4a366cc82667", size = 4399213 }
wheels = [
    { url = "https://files.pythonhosted.org/packages/a8/44/d9502bf0ed197ba9bf1103c9867d5904ddcaf869e52329787fc54ed70cc8/pandas-2.2.3-cp311-cp311-macosx_10_9_x86_64.whl", hash = "sha256:66108071e1b935240e74525006034333f98bcdb87ea116de573a6a0dccb6c039", size = 12602222 },
    { url = "https://files.pythonhosted.org/packages/52/11/9eac327a38834f162b8250aab32a6781339c69afe7574368fffe46387edf/pandas-2.2.3-cp311-cp311-macosx_11_0_arm64.whl", hash = "sha256:7c2875855b0ff77b2a64a0365e24455d9990730d6431b9e0ee18ad8acee13dbd", size = 11321274 },
    { url = "https://files.pythonhosted.org/packages/45/fb/c4beeb084718598ba19aa9f5abbc8aed8b42f90930da861fcb1acdb54c3a/pandas-2.2.3-cp311-cp311-manylinux2014_aarch64.manylinux_2_17_aarch64.whl", hash = "sha256:cd8d0c3be0515c12fed0bdbae072551c8b54b7192c7b1fda0ba56059a0179698", size = 15579836 },
    { url = "https://files.pythonhosted.org/packages/cd/5f/4dba1d39bb9c38d574a9a22548c540177f78ea47b32f99c0ff2ec499fac5/pandas-2.2.3-cp311-cp311-manylinux_2_17_x86_64.manylinux2014_x86_64.whl", hash = "sha256:c124333816c3a9b03fbeef3a9f230ba9a737e9e5bb4060aa2107a86cc0a497fc", size = 13058505 },
    { url = "https://files.pythonhosted.org/packages/b9/57/708135b90391995361636634df1f1130d03ba456e95bcf576fada459115a/pandas-2.2.3-cp311-cp311-musllinux_1_2_aarch64.whl", hash = "sha256:63cc132e40a2e084cf01adf0775b15ac515ba905d7dcca47e9a251819c575ef3", size = 16744420 },
    { url = "https://files.pythonhosted.org/packages/86/4a/03ed6b7ee323cf30404265c284cee9c65c56a212e0a08d9ee06984ba2240/pandas-2.2.3-cp311-cp311-musllinux_1_2_x86_64.whl", hash = "sha256:29401dbfa9ad77319367d36940cd8a0b3a11aba16063e39632d98b0e931ddf32", size = 14440457 },
    { url = "https://files.pythonhosted.org/packages/ed/8c/87ddf1fcb55d11f9f847e3c69bb1c6f8e46e2f40ab1a2d2abadb2401b007/pandas-2.2.3-cp311-cp311-win_amd64.whl", hash = "sha256:3fc6873a41186404dad67245896a6e440baacc92f5b716ccd1bc9ed2995ab2c5", size = 11617166 },
    { url = "https://files.pythonhosted.org/packages/17/a3/fb2734118db0af37ea7433f57f722c0a56687e14b14690edff0cdb4b7e58/pandas-2.2.3-cp312-cp312-macosx_10_9_x86_64.whl", hash = "sha256:b1d432e8d08679a40e2a6d8b2f9770a5c21793a6f9f47fdd52c5ce1948a5a8a9", size = 12529893 },
    { url = "https://files.pythonhosted.org/packages/e1/0c/ad295fd74bfac85358fd579e271cded3ac969de81f62dd0142c426b9da91/pandas-2.2.3-cp312-cp312-macosx_11_0_arm64.whl", hash = "sha256:a5a1595fe639f5988ba6a8e5bc9649af3baf26df3998a0abe56c02609392e0a4", size = 11363475 },
    { url = "https://files.pythonhosted.org/packages/c6/2a/4bba3f03f7d07207481fed47f5b35f556c7441acddc368ec43d6643c5777/pandas-2.2.3-cp312-cp312-manylinux2014_aarch64.manylinux_2_17_aarch64.whl", hash = "sha256:5de54125a92bb4d1c051c0659e6fcb75256bf799a732a87184e5ea503965bce3", size = 15188645 },
    { url = "https://files.pythonhosted.org/packages/38/f8/d8fddee9ed0d0c0f4a2132c1dfcf0e3e53265055da8df952a53e7eaf178c/pandas-2.2.3-cp312-cp312-manylinux_2_17_x86_64.manylinux2014_x86_64.whl", hash = "sha256:fffb8ae78d8af97f849404f21411c95062db1496aeb3e56f146f0355c9989319", size = 12739445 },
    { url = "https://files.pythonhosted.org/packages/20/e8/45a05d9c39d2cea61ab175dbe6a2de1d05b679e8de2011da4ee190d7e748/pandas-2.2.3-cp312-cp312-musllinux_1_2_aarch64.whl", hash = "sha256:6dfcb5ee8d4d50c06a51c2fffa6cff6272098ad6540aed1a76d15fb9318194d8", size = 16359235 },
    { url = "https://files.pythonhosted.org/packages/1d/99/617d07a6a5e429ff90c90da64d428516605a1ec7d7bea494235e1c3882de/pandas-2.2.3-cp312-cp312-musllinux_1_2_x86_64.whl", hash = "sha256:062309c1b9ea12a50e8ce661145c6aab431b1e99530d3cd60640e255778bd43a", size = 14056756 },
    { url = "https://files.pythonhosted.org/packages/29/d4/1244ab8edf173a10fd601f7e13b9566c1b525c4f365d6bee918e68381889/pandas-2.2.3-cp312-cp312-win_amd64.whl", hash = "sha256:59ef3764d0fe818125a5097d2ae867ca3fa64df032331b7e0917cf5d7bf66b13", size = 11504248 },
    { url = "https://files.pythonhosted.org/packages/64/22/3b8f4e0ed70644e85cfdcd57454686b9057c6c38d2f74fe4b8bc2527214a/pandas-2.2.3-cp313-cp313-macosx_10_13_x86_64.whl", hash = "sha256:f00d1345d84d8c86a63e476bb4955e46458b304b9575dcf71102b5c705320015", size = 12477643 },
    { url = "https://files.pythonhosted.org/packages/e4/93/b3f5d1838500e22c8d793625da672f3eec046b1a99257666c94446969282/pandas-2.2.3-cp313-cp313-macosx_11_0_arm64.whl", hash = "sha256:3508d914817e153ad359d7e069d752cdd736a247c322d932eb89e6bc84217f28", size = 11281573 },
    { url = "https://files.pythonhosted.org/packages/f5/94/6c79b07f0e5aab1dcfa35a75f4817f5c4f677931d4234afcd75f0e6a66ca/pandas-2.2.3-cp313-cp313-manylinux2014_aarch64.manylinux_2_17_aarch64.whl", hash = "sha256:22a9d949bfc9a502d320aa04e5d02feab689d61da4e7764b62c30b991c42c5f0", size = 15196085 },
    { url = "https://files.pythonhosted.org/packages/e8/31/aa8da88ca0eadbabd0a639788a6da13bb2ff6edbbb9f29aa786450a30a91/pandas-2.2.3-cp313-cp313-manylinux_2_17_x86_64.manylinux2014_x86_64.whl", hash = "sha256:f3a255b2c19987fbbe62a9dfd6cff7ff2aa9ccab3fc75218fd4b7530f01efa24", size = 12711809 },
    { url = "https://files.pythonhosted.org/packages/ee/7c/c6dbdb0cb2a4344cacfb8de1c5808ca885b2e4dcfde8008266608f9372af/pandas-2.2.3-cp313-cp313-musllinux_1_2_aarch64.whl", hash = "sha256:800250ecdadb6d9c78eae4990da62743b857b470883fa27f652db8bdde7f6659", size = 16356316 },
    { url = "https://files.pythonhosted.org/packages/57/b7/8b757e7d92023b832869fa8881a992696a0bfe2e26f72c9ae9f255988d42/pandas-2.2.3-cp313-cp313-musllinux_1_2_x86_64.whl", hash = "sha256:6374c452ff3ec675a8f46fd9ab25c4ad0ba590b71cf0656f8b6daa5202bca3fb", size = 14022055 },
    { url = "https://files.pythonhosted.org/packages/3b/bc/4b18e2b8c002572c5a441a64826252ce5da2aa738855747247a971988043/pandas-2.2.3-cp313-cp313-win_amd64.whl", hash = "sha256:61c5ad4043f791b61dd4752191d9f07f0ae412515d59ba8f005832a532f8736d", size = 11481175 },
    { url = "https://files.pythonhosted.org/packages/76/a3/a5d88146815e972d40d19247b2c162e88213ef51c7c25993942c39dbf41d/pandas-2.2.3-cp313-cp313t-macosx_10_13_x86_64.whl", hash = "sha256:3b71f27954685ee685317063bf13c7709a7ba74fc996b84fc6821c59b0f06468", size = 12615650 },
    { url = "https://files.pythonhosted.org/packages/9c/8c/f0fd18f6140ddafc0c24122c8a964e48294acc579d47def376fef12bcb4a/pandas-2.2.3-cp313-cp313t-macosx_11_0_arm64.whl", hash = "sha256:38cf8125c40dae9d5acc10fa66af8ea6fdf760b2714ee482ca691fc66e6fcb18", size = 11290177 },
    { url = "https://files.pythonhosted.org/packages/ed/f9/e995754eab9c0f14c6777401f7eece0943840b7a9fc932221c19d1abee9f/pandas-2.2.3-cp313-cp313t-manylinux2014_aarch64.manylinux_2_17_aarch64.whl", hash = "sha256:ba96630bc17c875161df3818780af30e43be9b166ce51c9a18c1feae342906c2", size = 14651526 },
    { url = "https://files.pythonhosted.org/packages/25/b0/98d6ae2e1abac4f35230aa756005e8654649d305df9a28b16b9ae4353bff/pandas-2.2.3-cp313-cp313t-manylinux_2_17_x86_64.manylinux2014_x86_64.whl", hash = "sha256:1db71525a1538b30142094edb9adc10be3f3e176748cd7acc2240c2f2e5aa3a4", size = 11871013 },
    { url = "https://files.pythonhosted.org/packages/cc/57/0f72a10f9db6a4628744c8e8f0df4e6e21de01212c7c981d31e50ffc8328/pandas-2.2.3-cp313-cp313t-musllinux_1_2_aarch64.whl", hash = "sha256:15c0e1e02e93116177d29ff83e8b1619c93ddc9c49083f237d4312337a61165d", size = 15711620 },
    { url = "https://files.pythonhosted.org/packages/ab/5f/b38085618b950b79d2d9164a711c52b10aefc0ae6833b96f626b7021b2ed/pandas-2.2.3-cp313-cp313t-musllinux_1_2_x86_64.whl", hash = "sha256:ad5b65698ab28ed8d7f18790a0dc58005c7629f227be9ecc1072aa74c0c1d43a", size = 13098436 },
]

[[package]]
name = "pandocfilters"
version = "1.5.1"
source = { registry = "https://pypi.org/simple" }
sdist = { url = "https://files.pythonhosted.org/packages/70/6f/3dd4940bbe001c06a65f88e36bad298bc7a0de5036115639926b0c5c0458/pandocfilters-1.5.1.tar.gz", hash = "sha256:002b4a555ee4ebc03f8b66307e287fa492e4a77b4ea14d3f934328297bb4939e", size = 8454 }
wheels = [
    { url = "https://files.pythonhosted.org/packages/ef/af/4fbc8cab944db5d21b7e2a5b8e9211a03a79852b1157e2c102fcc61ac440/pandocfilters-1.5.1-py2.py3-none-any.whl", hash = "sha256:93be382804a9cdb0a7267585f157e5d1731bbe5545a85b268d6f5fe6232de2bc", size = 8663 },
]

[[package]]
name = "parso"
version = "0.8.4"
source = { registry = "https://pypi.org/simple" }
sdist = { url = "https://files.pythonhosted.org/packages/66/94/68e2e17afaa9169cf6412ab0f28623903be73d1b32e208d9e8e541bb086d/parso-0.8.4.tar.gz", hash = "sha256:eb3a7b58240fb99099a345571deecc0f9540ea5f4dd2fe14c2a99d6b281ab92d", size = 400609 }
wheels = [
    { url = "https://files.pythonhosted.org/packages/c6/ac/dac4a63f978e4dcb3c6d3a78c4d8e0192a113d288502a1216950c41b1027/parso-0.8.4-py2.py3-none-any.whl", hash = "sha256:a418670a20291dacd2dddc80c377c5c3791378ee1e8d12bffc35420643d43f18", size = 103650 },
]

[[package]]
name = "pathspec"
version = "0.12.1"
source = { registry = "https://pypi.org/simple" }
sdist = { url = "https://files.pythonhosted.org/packages/ca/bc/f35b8446f4531a7cb215605d100cd88b7ac6f44ab3fc94870c120ab3adbf/pathspec-0.12.1.tar.gz", hash = "sha256:a482d51503a1ab33b1c67a6c3813a26953dbdc71c31dacaef9a838c4e29f5712", size = 51043 }
wheels = [
    { url = "https://files.pythonhosted.org/packages/cc/20/ff623b09d963f88bfde16306a54e12ee5ea43e9b597108672ff3a408aad6/pathspec-0.12.1-py3-none-any.whl", hash = "sha256:a0d503e138a4c123b27490a4f7beda6a01c6f288df0e4a8b79c7eb0dc7b4cc08", size = 31191 },
]

[[package]]
name = "pexpect"
version = "4.9.0"
source = { registry = "https://pypi.org/simple" }
dependencies = [
    { name = "ptyprocess" },
]
sdist = { url = "https://files.pythonhosted.org/packages/42/92/cc564bf6381ff43ce1f4d06852fc19a2f11d180f23dc32d9588bee2f149d/pexpect-4.9.0.tar.gz", hash = "sha256:ee7d41123f3c9911050ea2c2dac107568dc43b2d3b0c7557a33212c398ead30f", size = 166450 }
wheels = [
    { url = "https://files.pythonhosted.org/packages/9e/c3/059298687310d527a58bb01f3b1965787ee3b40dce76752eda8b44e9a2c5/pexpect-4.9.0-py2.py3-none-any.whl", hash = "sha256:7236d1e080e4936be2dc3e326cec0af72acf9212a7e1d060210e70a47e253523", size = 63772 },
]

[[package]]
name = "pillow"
version = "11.0.0"
source = { registry = "https://pypi.org/simple" }
sdist = { url = "https://files.pythonhosted.org/packages/a5/26/0d95c04c868f6bdb0c447e3ee2de5564411845e36a858cfd63766bc7b563/pillow-11.0.0.tar.gz", hash = "sha256:72bacbaf24ac003fea9bff9837d1eedb6088758d41e100c1552930151f677739", size = 46737780 }
wheels = [
    { url = "https://files.pythonhosted.org/packages/f0/eb/f7e21b113dd48a9c97d364e0915b3988c6a0b6207652f5a92372871b7aa4/pillow-11.0.0-cp311-cp311-macosx_10_10_x86_64.whl", hash = "sha256:1c1d72714f429a521d8d2d018badc42414c3077eb187a59579f28e4270b4b0fc", size = 3154705 },
    { url = "https://files.pythonhosted.org/packages/25/b3/2b54a1d541accebe6bd8b1358b34ceb2c509f51cb7dcda8687362490da5b/pillow-11.0.0-cp311-cp311-macosx_11_0_arm64.whl", hash = "sha256:499c3a1b0d6fc8213519e193796eb1a86a1be4b1877d678b30f83fd979811d1a", size = 2979222 },
    { url = "https://files.pythonhosted.org/packages/20/12/1a41eddad8265c5c19dda8fb6c269ce15ee25e0b9f8f26286e6202df6693/pillow-11.0.0-cp311-cp311-manylinux_2_17_aarch64.manylinux2014_aarch64.whl", hash = "sha256:c8b2351c85d855293a299038e1f89db92a2f35e8d2f783489c6f0b2b5f3fe8a3", size = 4190220 },
    { url = "https://files.pythonhosted.org/packages/a9/9b/8a8c4d07d77447b7457164b861d18f5a31ae6418ef5c07f6f878fa09039a/pillow-11.0.0-cp311-cp311-manylinux_2_17_x86_64.manylinux2014_x86_64.whl", hash = "sha256:6f4dba50cfa56f910241eb7f883c20f1e7b1d8f7d91c750cd0b318bad443f4d5", size = 4291399 },
    { url = "https://files.pythonhosted.org/packages/fc/e4/130c5fab4a54d3991129800dd2801feeb4b118d7630148cd67f0e6269d4c/pillow-11.0.0-cp311-cp311-manylinux_2_28_aarch64.whl", hash = "sha256:5ddbfd761ee00c12ee1be86c9c0683ecf5bb14c9772ddbd782085779a63dd55b", size = 4202709 },
    { url = "https://files.pythonhosted.org/packages/39/63/b3fc299528d7df1f678b0666002b37affe6b8751225c3d9c12cf530e73ed/pillow-11.0.0-cp311-cp311-manylinux_2_28_x86_64.whl", hash = "sha256:45c566eb10b8967d71bf1ab8e4a525e5a93519e29ea071459ce517f6b903d7fa", size = 4372556 },
    { url = "https://files.pythonhosted.org/packages/c6/a6/694122c55b855b586c26c694937d36bb8d3b09c735ff41b2f315c6e66a10/pillow-11.0.0-cp311-cp311-musllinux_1_2_aarch64.whl", hash = "sha256:b4fd7bd29610a83a8c9b564d457cf5bd92b4e11e79a4ee4716a63c959699b306", size = 4287187 },
    { url = "https://files.pythonhosted.org/packages/ba/a9/f9d763e2671a8acd53d29b1e284ca298bc10a595527f6be30233cdb9659d/pillow-11.0.0-cp311-cp311-musllinux_1_2_x86_64.whl", hash = "sha256:cb929ca942d0ec4fac404cbf520ee6cac37bf35be479b970c4ffadf2b6a1cad9", size = 4418468 },
    { url = "https://files.pythonhosted.org/packages/6e/0e/b5cbad2621377f11313a94aeb44ca55a9639adabcaaa073597a1925f8c26/pillow-11.0.0-cp311-cp311-win32.whl", hash = "sha256:006bcdd307cc47ba43e924099a038cbf9591062e6c50e570819743f5607404f5", size = 2249249 },
    { url = "https://files.pythonhosted.org/packages/dc/83/1470c220a4ff06cd75fc609068f6605e567ea51df70557555c2ab6516b2c/pillow-11.0.0-cp311-cp311-win_amd64.whl", hash = "sha256:52a2d8323a465f84faaba5236567d212c3668f2ab53e1c74c15583cf507a0291", size = 2566769 },
    { url = "https://files.pythonhosted.org/packages/52/98/def78c3a23acee2bcdb2e52005fb2810ed54305602ec1bfcfab2bda6f49f/pillow-11.0.0-cp311-cp311-win_arm64.whl", hash = "sha256:16095692a253047fe3ec028e951fa4221a1f3ed3d80c397e83541a3037ff67c9", size = 2254611 },
    { url = "https://files.pythonhosted.org/packages/1c/a3/26e606ff0b2daaf120543e537311fa3ae2eb6bf061490e4fea51771540be/pillow-11.0.0-cp312-cp312-macosx_10_13_x86_64.whl", hash = "sha256:d2c0a187a92a1cb5ef2c8ed5412dd8d4334272617f532d4ad4de31e0495bd923", size = 3147642 },
    { url = "https://files.pythonhosted.org/packages/4f/d5/1caabedd8863526a6cfa44ee7a833bd97f945dc1d56824d6d76e11731939/pillow-11.0.0-cp312-cp312-macosx_11_0_arm64.whl", hash = "sha256:084a07ef0821cfe4858fe86652fffac8e187b6ae677e9906e192aafcc1b69903", size = 2978999 },
    { url = "https://files.pythonhosted.org/packages/d9/ff/5a45000826a1aa1ac6874b3ec5a856474821a1b59d838c4f6ce2ee518fe9/pillow-11.0.0-cp312-cp312-manylinux_2_17_aarch64.manylinux2014_aarch64.whl", hash = "sha256:8069c5179902dcdce0be9bfc8235347fdbac249d23bd90514b7a47a72d9fecf4", size = 4196794 },
    { url = "https://files.pythonhosted.org/packages/9d/21/84c9f287d17180f26263b5f5c8fb201de0f88b1afddf8a2597a5c9fe787f/pillow-11.0.0-cp312-cp312-manylinux_2_17_x86_64.manylinux2014_x86_64.whl", hash = "sha256:f02541ef64077f22bf4924f225c0fd1248c168f86e4b7abdedd87d6ebaceab0f", size = 4300762 },
    { url = "https://files.pythonhosted.org/packages/84/39/63fb87cd07cc541438b448b1fed467c4d687ad18aa786a7f8e67b255d1aa/pillow-11.0.0-cp312-cp312-manylinux_2_28_aarch64.whl", hash = "sha256:fcb4621042ac4b7865c179bb972ed0da0218a076dc1820ffc48b1d74c1e37fe9", size = 4210468 },
    { url = "https://files.pythonhosted.org/packages/7f/42/6e0f2c2d5c60f499aa29be14f860dd4539de322cd8fb84ee01553493fb4d/pillow-11.0.0-cp312-cp312-manylinux_2_28_x86_64.whl", hash = "sha256:00177a63030d612148e659b55ba99527803288cea7c75fb05766ab7981a8c1b7", size = 4381824 },
    { url = "https://files.pythonhosted.org/packages/31/69/1ef0fb9d2f8d2d114db982b78ca4eeb9db9a29f7477821e160b8c1253f67/pillow-11.0.0-cp312-cp312-musllinux_1_2_aarch64.whl", hash = "sha256:8853a3bf12afddfdf15f57c4b02d7ded92c7a75a5d7331d19f4f9572a89c17e6", size = 4296436 },
    { url = "https://files.pythonhosted.org/packages/44/ea/dad2818c675c44f6012289a7c4f46068c548768bc6c7f4e8c4ae5bbbc811/pillow-11.0.0-cp312-cp312-musllinux_1_2_x86_64.whl", hash = "sha256:3107c66e43bda25359d5ef446f59c497de2b5ed4c7fdba0894f8d6cf3822dafc", size = 4429714 },
    { url = "https://files.pythonhosted.org/packages/af/3a/da80224a6eb15bba7a0dcb2346e2b686bb9bf98378c0b4353cd88e62b171/pillow-11.0.0-cp312-cp312-win32.whl", hash = "sha256:86510e3f5eca0ab87429dd77fafc04693195eec7fd6a137c389c3eeb4cfb77c6", size = 2249631 },
    { url = "https://files.pythonhosted.org/packages/57/97/73f756c338c1d86bb802ee88c3cab015ad7ce4b838f8a24f16b676b1ac7c/pillow-11.0.0-cp312-cp312-win_amd64.whl", hash = "sha256:8ec4a89295cd6cd4d1058a5e6aec6bf51e0eaaf9714774e1bfac7cfc9051db47", size = 2567533 },
    { url = "https://files.pythonhosted.org/packages/0b/30/2b61876e2722374558b871dfbfcbe4e406626d63f4f6ed92e9c8e24cac37/pillow-11.0.0-cp312-cp312-win_arm64.whl", hash = "sha256:27a7860107500d813fcd203b4ea19b04babe79448268403172782754870dac25", size = 2254890 },
    { url = "https://files.pythonhosted.org/packages/63/24/e2e15e392d00fcf4215907465d8ec2a2f23bcec1481a8ebe4ae760459995/pillow-11.0.0-cp313-cp313-macosx_10_13_x86_64.whl", hash = "sha256:bcd1fb5bb7b07f64c15618c89efcc2cfa3e95f0e3bcdbaf4642509de1942a699", size = 3147300 },
    { url = "https://files.pythonhosted.org/packages/43/72/92ad4afaa2afc233dc44184adff289c2e77e8cd916b3ddb72ac69495bda3/pillow-11.0.0-cp313-cp313-macosx_11_0_arm64.whl", hash = "sha256:0e038b0745997c7dcaae350d35859c9715c71e92ffb7e0f4a8e8a16732150f38", size = 2978742 },
    { url = "https://files.pythonhosted.org/packages/9e/da/c8d69c5bc85d72a8523fe862f05ababdc52c0a755cfe3d362656bb86552b/pillow-11.0.0-cp313-cp313-manylinux_2_17_aarch64.manylinux2014_aarch64.whl", hash = "sha256:0ae08bd8ffc41aebf578c2af2f9d8749d91f448b3bfd41d7d9ff573d74f2a6b2", size = 4194349 },
    { url = "https://files.pythonhosted.org/packages/cd/e8/686d0caeed6b998351d57796496a70185376ed9c8ec7d99e1d19ad591fc6/pillow-11.0.0-cp313-cp313-manylinux_2_17_x86_64.manylinux2014_x86_64.whl", hash = "sha256:d69bfd8ec3219ae71bcde1f942b728903cad25fafe3100ba2258b973bd2bc1b2", size = 4298714 },
    { url = "https://files.pythonhosted.org/packages/ec/da/430015cec620d622f06854be67fd2f6721f52fc17fca8ac34b32e2d60739/pillow-11.0.0-cp313-cp313-manylinux_2_28_aarch64.whl", hash = "sha256:61b887f9ddba63ddf62fd02a3ba7add935d053b6dd7d58998c630e6dbade8527", size = 4208514 },
    { url = "https://files.pythonhosted.org/packages/44/ae/7e4f6662a9b1cb5f92b9cc9cab8321c381ffbee309210940e57432a4063a/pillow-11.0.0-cp313-cp313-manylinux_2_28_x86_64.whl", hash = "sha256:c6a660307ca9d4867caa8d9ca2c2658ab685de83792d1876274991adec7b93fa", size = 4380055 },
    { url = "https://files.pythonhosted.org/packages/74/d5/1a807779ac8a0eeed57f2b92a3c32ea1b696e6140c15bd42eaf908a261cd/pillow-11.0.0-cp313-cp313-musllinux_1_2_aarch64.whl", hash = "sha256:73e3a0200cdda995c7e43dd47436c1548f87a30bb27fb871f352a22ab8dcf45f", size = 4296751 },
    { url = "https://files.pythonhosted.org/packages/38/8c/5fa3385163ee7080bc13026d59656267daaaaf3c728c233d530e2c2757c8/pillow-11.0.0-cp313-cp313-musllinux_1_2_x86_64.whl", hash = "sha256:fba162b8872d30fea8c52b258a542c5dfd7b235fb5cb352240c8d63b414013eb", size = 4430378 },
    { url = "https://files.pythonhosted.org/packages/ca/1d/ad9c14811133977ff87035bf426875b93097fb50af747793f013979facdb/pillow-11.0.0-cp313-cp313-win32.whl", hash = "sha256:f1b82c27e89fffc6da125d5eb0ca6e68017faf5efc078128cfaa42cf5cb38798", size = 2249588 },
    { url = "https://files.pythonhosted.org/packages/fb/01/3755ba287dac715e6afdb333cb1f6d69740a7475220b4637b5ce3d78cec2/pillow-11.0.0-cp313-cp313-win_amd64.whl", hash = "sha256:8ba470552b48e5835f1d23ecb936bb7f71d206f9dfeee64245f30c3270b994de", size = 2567509 },
    { url = "https://files.pythonhosted.org/packages/c0/98/2c7d727079b6be1aba82d195767d35fcc2d32204c7a5820f822df5330152/pillow-11.0.0-cp313-cp313-win_arm64.whl", hash = "sha256:846e193e103b41e984ac921b335df59195356ce3f71dcfd155aa79c603873b84", size = 2254791 },
    { url = "https://files.pythonhosted.org/packages/eb/38/998b04cc6f474e78b563716b20eecf42a2fa16a84589d23c8898e64b0ffd/pillow-11.0.0-cp313-cp313t-macosx_10_13_x86_64.whl", hash = "sha256:4ad70c4214f67d7466bea6a08061eba35c01b1b89eaa098040a35272a8efb22b", size = 3150854 },
    { url = "https://files.pythonhosted.org/packages/13/8e/be23a96292113c6cb26b2aa3c8b3681ec62b44ed5c2bd0b258bd59503d3c/pillow-11.0.0-cp313-cp313t-macosx_11_0_arm64.whl", hash = "sha256:6ec0d5af64f2e3d64a165f490d96368bb5dea8b8f9ad04487f9ab60dc4bb6003", size = 2982369 },
    { url = "https://files.pythonhosted.org/packages/97/8a/3db4eaabb7a2ae8203cd3a332a005e4aba00067fc514aaaf3e9721be31f1/pillow-11.0.0-cp313-cp313t-manylinux_2_17_x86_64.manylinux2014_x86_64.whl", hash = "sha256:c809a70e43c7977c4a42aefd62f0131823ebf7dd73556fa5d5950f5b354087e2", size = 4333703 },
    { url = "https://files.pythonhosted.org/packages/28/ac/629ffc84ff67b9228fe87a97272ab125bbd4dc462745f35f192d37b822f1/pillow-11.0.0-cp313-cp313t-manylinux_2_28_x86_64.whl", hash = "sha256:4b60c9520f7207aaf2e1d94de026682fc227806c6e1f55bba7606d1c94dd623a", size = 4412550 },
    { url = "https://files.pythonhosted.org/packages/d6/07/a505921d36bb2df6868806eaf56ef58699c16c388e378b0dcdb6e5b2fb36/pillow-11.0.0-cp313-cp313t-musllinux_1_2_x86_64.whl", hash = "sha256:1e2688958a840c822279fda0086fec1fdab2f95bf2b717b66871c4ad9859d7e8", size = 4461038 },
    { url = "https://files.pythonhosted.org/packages/d6/b9/fb620dd47fc7cc9678af8f8bd8c772034ca4977237049287e99dda360b66/pillow-11.0.0-cp313-cp313t-win32.whl", hash = "sha256:607bbe123c74e272e381a8d1957083a9463401f7bd01287f50521ecb05a313f8", size = 2253197 },
    { url = "https://files.pythonhosted.org/packages/df/86/25dde85c06c89d7fc5db17940f07aae0a56ac69aa9ccb5eb0f09798862a8/pillow-11.0.0-cp313-cp313t-win_amd64.whl", hash = "sha256:5c39ed17edea3bc69c743a8dd3e9853b7509625c2462532e62baa0732163a904", size = 2572169 },
    { url = "https://files.pythonhosted.org/packages/51/85/9c33f2517add612e17f3381aee7c4072779130c634921a756c97bc29fb49/pillow-11.0.0-cp313-cp313t-win_arm64.whl", hash = "sha256:75acbbeb05b86bc53cbe7b7e6fe00fbcf82ad7c684b3ad82e3d711da9ba287d3", size = 2256828 },
]

[[package]]
name = "platformdirs"
version = "4.3.6"
source = { registry = "https://pypi.org/simple" }
sdist = { url = "https://files.pythonhosted.org/packages/13/fc/128cc9cb8f03208bdbf93d3aa862e16d376844a14f9a0ce5cf4507372de4/platformdirs-4.3.6.tar.gz", hash = "sha256:357fb2acbc885b0419afd3ce3ed34564c13c9b95c89360cd9563f73aa5e2b907", size = 21302 }
wheels = [
    { url = "https://files.pythonhosted.org/packages/3c/a6/bc1012356d8ece4d66dd75c4b9fc6c1f6650ddd5991e421177d9f8f671be/platformdirs-4.3.6-py3-none-any.whl", hash = "sha256:73e575e1408ab8103900836b97580d5307456908a03e92031bab39e4554cc3fb", size = 18439 },
]

[[package]]
name = "pluggy"
version = "1.5.0"
source = { registry = "https://pypi.org/simple" }
sdist = { url = "https://files.pythonhosted.org/packages/96/2d/02d4312c973c6050a18b314a5ad0b3210edb65a906f868e31c111dede4a6/pluggy-1.5.0.tar.gz", hash = "sha256:2cffa88e94fdc978c4c574f15f9e59b7f4201d439195c3715ca9e2486f1d0cf1", size = 67955 }
wheels = [
    { url = "https://files.pythonhosted.org/packages/88/5f/e351af9a41f866ac3f1fac4ca0613908d9a41741cfcf2228f4ad853b697d/pluggy-1.5.0-py3-none-any.whl", hash = "sha256:44e1ad92c8ca002de6377e165f3e0f1be63266ab4d554740532335b9d75ea669", size = 20556 },
]

[[package]]
name = "pre-commit"
version = "4.0.1"
source = { registry = "https://pypi.org/simple" }
dependencies = [
    { name = "cfgv" },
    { name = "identify" },
    { name = "nodeenv" },
    { name = "pyyaml" },
    { name = "virtualenv" },
]
sdist = { url = "https://files.pythonhosted.org/packages/2e/c8/e22c292035f1bac8b9f5237a2622305bc0304e776080b246f3df57c4ff9f/pre_commit-4.0.1.tar.gz", hash = "sha256:80905ac375958c0444c65e9cebebd948b3cdb518f335a091a670a89d652139d2", size = 191678 }
wheels = [
    { url = "https://files.pythonhosted.org/packages/16/8f/496e10d51edd6671ebe0432e33ff800aa86775d2d147ce7d43389324a525/pre_commit-4.0.1-py2.py3-none-any.whl", hash = "sha256:efde913840816312445dc98787724647c65473daefe420785f885e8ed9a06878", size = 218713 },
]

[[package]]
name = "prompt-toolkit"
version = "3.0.48"
source = { registry = "https://pypi.org/simple" }
dependencies = [
    { name = "wcwidth" },
]
sdist = { url = "https://files.pythonhosted.org/packages/2d/4f/feb5e137aff82f7c7f3248267b97451da3644f6cdc218edfe549fb354127/prompt_toolkit-3.0.48.tar.gz", hash = "sha256:d6623ab0477a80df74e646bdbc93621143f5caf104206aa29294d53de1a03d90", size = 424684 }
wheels = [
    { url = "https://files.pythonhosted.org/packages/a9/6a/fd08d94654f7e67c52ca30523a178b3f8ccc4237fce4be90d39c938a831a/prompt_toolkit-3.0.48-py3-none-any.whl", hash = "sha256:f49a827f90062e411f1ce1f854f2aedb3c23353244f8108b89283587397ac10e", size = 386595 },
]

[[package]]
name = "psutil"
version = "6.1.0"
source = { registry = "https://pypi.org/simple" }
sdist = { url = "https://files.pythonhosted.org/packages/26/10/2a30b13c61e7cf937f4adf90710776b7918ed0a9c434e2c38224732af310/psutil-6.1.0.tar.gz", hash = "sha256:353815f59a7f64cdaca1c0307ee13558a0512f6db064e92fe833784f08539c7a", size = 508565 }
wheels = [
    { url = "https://files.pythonhosted.org/packages/01/9e/8be43078a171381953cfee33c07c0d628594b5dbfc5157847b85022c2c1b/psutil-6.1.0-cp36-abi3-macosx_10_9_x86_64.whl", hash = "sha256:6e2dcd475ce8b80522e51d923d10c7871e45f20918e027ab682f94f1c6351688", size = 247762 },
    { url = "https://files.pythonhosted.org/packages/1d/cb/313e80644ea407f04f6602a9e23096540d9dc1878755f3952ea8d3d104be/psutil-6.1.0-cp36-abi3-macosx_11_0_arm64.whl", hash = "sha256:0895b8414afafc526712c498bd9de2b063deaac4021a3b3c34566283464aff8e", size = 248777 },
    { url = "https://files.pythonhosted.org/packages/65/8e/bcbe2025c587b5d703369b6a75b65d41d1367553da6e3f788aff91eaf5bd/psutil-6.1.0-cp36-abi3-manylinux_2_12_i686.manylinux2010_i686.manylinux_2_17_i686.manylinux2014_i686.whl", hash = "sha256:9dcbfce5d89f1d1f2546a2090f4fcf87c7f669d1d90aacb7d7582addece9fb38", size = 284259 },
    { url = "https://files.pythonhosted.org/packages/58/4d/8245e6f76a93c98aab285a43ea71ff1b171bcd90c9d238bf81f7021fb233/psutil-6.1.0-cp36-abi3-manylinux_2_12_x86_64.manylinux2010_x86_64.manylinux_2_17_x86_64.manylinux2014_x86_64.whl", hash = "sha256:498c6979f9c6637ebc3a73b3f87f9eb1ec24e1ce53a7c5173b8508981614a90b", size = 287255 },
    { url = "https://files.pythonhosted.org/packages/27/c2/d034856ac47e3b3cdfa9720d0e113902e615f4190d5d1bdb8df4b2015fb2/psutil-6.1.0-cp36-abi3-manylinux_2_17_aarch64.manylinux2014_aarch64.whl", hash = "sha256:d905186d647b16755a800e7263d43df08b790d709d575105d419f8b6ef65423a", size = 288804 },
    { url = "https://files.pythonhosted.org/packages/ea/55/5389ed243c878725feffc0d6a3bc5ef6764312b6fc7c081faaa2cfa7ef37/psutil-6.1.0-cp37-abi3-win32.whl", hash = "sha256:1ad45a1f5d0b608253b11508f80940985d1d0c8f6111b5cb637533a0e6ddc13e", size = 250386 },
    { url = "https://files.pythonhosted.org/packages/11/91/87fa6f060e649b1e1a7b19a4f5869709fbf750b7c8c262ee776ec32f3028/psutil-6.1.0-cp37-abi3-win_amd64.whl", hash = "sha256:a8fb3752b491d246034fa4d279ff076501588ce8cbcdbb62c32fd7a377d996be", size = 254228 },
]

[[package]]
name = "ptyprocess"
version = "0.7.0"
source = { registry = "https://pypi.org/simple" }
sdist = { url = "https://files.pythonhosted.org/packages/20/e5/16ff212c1e452235a90aeb09066144d0c5a6a8c0834397e03f5224495c4e/ptyprocess-0.7.0.tar.gz", hash = "sha256:5c5d0a3b48ceee0b48485e0c26037c0acd7d29765ca3fbb5cb3831d347423220", size = 70762 }
wheels = [
    { url = "https://files.pythonhosted.org/packages/22/a6/858897256d0deac81a172289110f31629fc4cee19b6f01283303e18c8db3/ptyprocess-0.7.0-py2.py3-none-any.whl", hash = "sha256:4b41f3967fce3af57cc7e94b888626c18bf37a083e3651ca8feeb66d492fef35", size = 13993 },
]

[[package]]
name = "pure-eval"
version = "0.2.3"
source = { registry = "https://pypi.org/simple" }
sdist = { url = "https://files.pythonhosted.org/packages/cd/05/0a34433a064256a578f1783a10da6df098ceaa4a57bbeaa96a6c0352786b/pure_eval-0.2.3.tar.gz", hash = "sha256:5f4e983f40564c576c7c8635ae88db5956bb2229d7e9237d03b3c0b0190eaf42", size = 19752 }
wheels = [
    { url = "https://files.pythonhosted.org/packages/8e/37/efad0257dc6e593a18957422533ff0f87ede7c9c6ea010a2177d738fb82f/pure_eval-0.2.3-py3-none-any.whl", hash = "sha256:1db8e35b67b3d218d818ae653e27f06c3aa420901fa7b081ca98cbedc874e0d0", size = 11842 },
]

[[package]]
name = "pycparser"
version = "2.22"
source = { registry = "https://pypi.org/simple" }
sdist = { url = "https://files.pythonhosted.org/packages/1d/b2/31537cf4b1ca988837256c910a668b553fceb8f069bedc4b1c826024b52c/pycparser-2.22.tar.gz", hash = "sha256:491c8be9c040f5390f5bf44a5b07752bd07f56edf992381b05c701439eec10f6", size = 172736 }
wheels = [
    { url = "https://files.pythonhosted.org/packages/13/a3/a812df4e2dd5696d1f351d58b8fe16a405b234ad2886a0dab9183fb78109/pycparser-2.22-py3-none-any.whl", hash = "sha256:c3702b6d3dd8c7abc1afa565d7e63d53a1d0bd86cdc24edd75470f4de499cfcc", size = 117552 },
]

[[package]]
name = "pygments"
version = "2.18.0"
source = { registry = "https://pypi.org/simple" }
sdist = { url = "https://files.pythonhosted.org/packages/8e/62/8336eff65bcbc8e4cb5d05b55faf041285951b6e80f33e2bff2024788f31/pygments-2.18.0.tar.gz", hash = "sha256:786ff802f32e91311bff3889f6e9a86e81505fe99f2735bb6d60ae0c5004f199", size = 4891905 }
wheels = [
    { url = "https://files.pythonhosted.org/packages/f7/3f/01c8b82017c199075f8f788d0d906b9ffbbc5a47dc9918a945e13d5a2bda/pygments-2.18.0-py3-none-any.whl", hash = "sha256:b8e6aca0523f3ab76fee51799c488e38782ac06eafcf95e7ba832985c8e7b13a", size = 1205513 },
]

[[package]]
name = "pymdown-extensions"
version = "10.12"
source = { registry = "https://pypi.org/simple" }
dependencies = [
    { name = "markdown" },
    { name = "pyyaml" },
]
sdist = { url = "https://files.pythonhosted.org/packages/d8/0b/32f05854cfd432e9286bb41a870e0d1a926b72df5f5cdb6dec962b2e369e/pymdown_extensions-10.12.tar.gz", hash = "sha256:b0ee1e0b2bef1071a47891ab17003bfe5bf824a398e13f49f8ed653b699369a7", size = 840790 }
wheels = [
    { url = "https://files.pythonhosted.org/packages/53/32/95a164ddf533bd676cbbe878e36e89b4ade3efde8dd61d0148c90cbbe57e/pymdown_extensions-10.12-py3-none-any.whl", hash = "sha256:49f81412242d3527b8b4967b990df395c89563043bc51a3d2d7d500e52123b77", size = 263448 },
]

[[package]]
name = "pyparsing"
version = "3.2.0"
source = { registry = "https://pypi.org/simple" }
sdist = { url = "https://files.pythonhosted.org/packages/8c/d5/e5aeee5387091148a19e1145f63606619cb5f20b83fccb63efae6474e7b2/pyparsing-3.2.0.tar.gz", hash = "sha256:cbf74e27246d595d9a74b186b810f6fbb86726dbf3b9532efb343f6d7294fe9c", size = 920984 }
wheels = [
    { url = "https://files.pythonhosted.org/packages/be/ec/2eb3cd785efd67806c46c13a17339708ddc346cbb684eade7a6e6f79536a/pyparsing-3.2.0-py3-none-any.whl", hash = "sha256:93d9577b88da0bbea8cc8334ee8b918ed014968fd2ec383e868fb8afb1ccef84", size = 106921 },
]

[[package]]
name = "pyright"
version = "1.1.389"
source = { registry = "https://pypi.org/simple" }
dependencies = [
    { name = "nodeenv" },
    { name = "typing-extensions" },
]
sdist = { url = "https://files.pythonhosted.org/packages/72/4e/9a5ab8745e7606b88c2c7ca223449ac9d82a71fd5e31df47b453f2cb39a1/pyright-1.1.389.tar.gz", hash = "sha256:716bf8cc174ab8b4dcf6828c3298cac05c5ed775dda9910106a5dcfe4c7fe220", size = 21940 }
wheels = [
    { url = "https://files.pythonhosted.org/packages/1b/26/c288cabf8cfc5a27e1aa9e5029b7682c0f920b8074f45d22bf844314d66a/pyright-1.1.389-py3-none-any.whl", hash = "sha256:41e9620bba9254406dc1f621a88ceab5a88af4c826feb4f614d95691ed243a60", size = 18581 },
]

[[package]]
name = "pytest"
version = "8.3.3"
source = { registry = "https://pypi.org/simple" }
dependencies = [
    { name = "colorama", marker = "sys_platform == 'win32'" },
    { name = "iniconfig" },
    { name = "packaging" },
    { name = "pluggy" },
]
sdist = { url = "https://files.pythonhosted.org/packages/8b/6c/62bbd536103af674e227c41a8f3dcd022d591f6eed5facb5a0f31ee33bbc/pytest-8.3.3.tar.gz", hash = "sha256:70b98107bd648308a7952b06e6ca9a50bc660be218d53c257cc1fc94fda10181", size = 1442487 }
wheels = [
    { url = "https://files.pythonhosted.org/packages/6b/77/7440a06a8ead44c7757a64362dd22df5760f9b12dc5f11b6188cd2fc27a0/pytest-8.3.3-py3-none-any.whl", hash = "sha256:a6853c7375b2663155079443d2e45de913a911a11d669df02a50814944db57b2", size = 342341 },
]

[[package]]
name = "python-dateutil"
version = "2.9.0.post0"
source = { registry = "https://pypi.org/simple" }
dependencies = [
    { name = "six" },
]
sdist = { url = "https://files.pythonhosted.org/packages/66/c0/0c8b6ad9f17a802ee498c46e004a0eb49bc148f2fd230864601a86dcf6db/python-dateutil-2.9.0.post0.tar.gz", hash = "sha256:37dd54208da7e1cd875388217d5e00ebd4179249f90fb72437e91a35459a0ad3", size = 342432 }
wheels = [
    { url = "https://files.pythonhosted.org/packages/ec/57/56b9bcc3c9c6a792fcbaf139543cee77261f3651ca9da0c93f5c1221264b/python_dateutil-2.9.0.post0-py2.py3-none-any.whl", hash = "sha256:a8b2bc7bffae282281c8140a97d3aa9c14da0b136dfe83f850eea9a5f7470427", size = 229892 },
]

[[package]]
name = "pytz"
version = "2025.1"
source = { registry = "https://pypi.org/simple" }
sdist = { url = "https://files.pythonhosted.org/packages/5f/57/df1c9157c8d5a05117e455d66fd7cf6dbc46974f832b1058ed4856785d8a/pytz-2025.1.tar.gz", hash = "sha256:c2db42be2a2518b28e65f9207c4d05e6ff547d1efa4086469ef855e4ab70178e", size = 319617 }
wheels = [
    { url = "https://files.pythonhosted.org/packages/eb/38/ac33370d784287baa1c3d538978b5e2ea064d4c1b93ffbd12826c190dd10/pytz-2025.1-py2.py3-none-any.whl", hash = "sha256:89dd22dca55b46eac6eda23b2d72721bf1bdfef212645d81513ef5d03038de57", size = 507930 },
]

[[package]]
name = "pywin32"
version = "308"
source = { registry = "https://pypi.org/simple" }
wheels = [
    { url = "https://files.pythonhosted.org/packages/eb/e2/02652007469263fe1466e98439831d65d4ca80ea1a2df29abecedf7e47b7/pywin32-308-cp311-cp311-win32.whl", hash = "sha256:5d8c8015b24a7d6855b1550d8e660d8daa09983c80e5daf89a273e5c6fb5095a", size = 5928156 },
    { url = "https://files.pythonhosted.org/packages/48/ef/f4fb45e2196bc7ffe09cad0542d9aff66b0e33f6c0954b43e49c33cad7bd/pywin32-308-cp311-cp311-win_amd64.whl", hash = "sha256:575621b90f0dc2695fec346b2d6302faebd4f0f45c05ea29404cefe35d89442b", size = 6559559 },
    { url = "https://files.pythonhosted.org/packages/79/ef/68bb6aa865c5c9b11a35771329e95917b5559845bd75b65549407f9fc6b4/pywin32-308-cp311-cp311-win_arm64.whl", hash = "sha256:100a5442b7332070983c4cd03f2e906a5648a5104b8a7f50175f7906efd16bb6", size = 7972495 },
    { url = "https://files.pythonhosted.org/packages/00/7c/d00d6bdd96de4344e06c4afbf218bc86b54436a94c01c71a8701f613aa56/pywin32-308-cp312-cp312-win32.whl", hash = "sha256:587f3e19696f4bf96fde9d8a57cec74a57021ad5f204c9e627e15c33ff568897", size = 5939729 },
    { url = "https://files.pythonhosted.org/packages/21/27/0c8811fbc3ca188f93b5354e7c286eb91f80a53afa4e11007ef661afa746/pywin32-308-cp312-cp312-win_amd64.whl", hash = "sha256:00b3e11ef09ede56c6a43c71f2d31857cf7c54b0ab6e78ac659497abd2834f47", size = 6543015 },
    { url = "https://files.pythonhosted.org/packages/9d/0f/d40f8373608caed2255781a3ad9a51d03a594a1248cd632d6a298daca693/pywin32-308-cp312-cp312-win_arm64.whl", hash = "sha256:9b4de86c8d909aed15b7011182c8cab38c8850de36e6afb1f0db22b8959e3091", size = 7976033 },
    { url = "https://files.pythonhosted.org/packages/a9/a4/aa562d8935e3df5e49c161b427a3a2efad2ed4e9cf81c3de636f1fdddfd0/pywin32-308-cp313-cp313-win32.whl", hash = "sha256:1c44539a37a5b7b21d02ab34e6a4d314e0788f1690d65b48e9b0b89f31abbbed", size = 5938579 },
    { url = "https://files.pythonhosted.org/packages/c7/50/b0efb8bb66210da67a53ab95fd7a98826a97ee21f1d22949863e6d588b22/pywin32-308-cp313-cp313-win_amd64.whl", hash = "sha256:fd380990e792eaf6827fcb7e187b2b4b1cede0585e3d0c9e84201ec27b9905e4", size = 6542056 },
    { url = "https://files.pythonhosted.org/packages/26/df/2b63e3e4f2df0224f8aaf6d131f54fe4e8c96400eb9df563e2aae2e1a1f9/pywin32-308-cp313-cp313-win_arm64.whl", hash = "sha256:ef313c46d4c18dfb82a2431e3051ac8f112ccee1a34f29c263c583c568db63cd", size = 7974986 },
]

[[package]]
name = "pyyaml"
version = "6.0.2"
source = { registry = "https://pypi.org/simple" }
sdist = { url = "https://files.pythonhosted.org/packages/54/ed/79a089b6be93607fa5cdaedf301d7dfb23af5f25c398d5ead2525b063e17/pyyaml-6.0.2.tar.gz", hash = "sha256:d584d9ec91ad65861cc08d42e834324ef890a082e591037abe114850ff7bbc3e", size = 130631 }
wheels = [
    { url = "https://files.pythonhosted.org/packages/f8/aa/7af4e81f7acba21a4c6be026da38fd2b872ca46226673c89a758ebdc4fd2/PyYAML-6.0.2-cp311-cp311-macosx_10_9_x86_64.whl", hash = "sha256:cc1c1159b3d456576af7a3e4d1ba7e6924cb39de8f67111c735f6fc832082774", size = 184612 },
    { url = "https://files.pythonhosted.org/packages/8b/62/b9faa998fd185f65c1371643678e4d58254add437edb764a08c5a98fb986/PyYAML-6.0.2-cp311-cp311-macosx_11_0_arm64.whl", hash = "sha256:1e2120ef853f59c7419231f3bf4e7021f1b936f6ebd222406c3b60212205d2ee", size = 172040 },
    { url = "https://files.pythonhosted.org/packages/ad/0c/c804f5f922a9a6563bab712d8dcc70251e8af811fce4524d57c2c0fd49a4/PyYAML-6.0.2-cp311-cp311-manylinux_2_17_aarch64.manylinux2014_aarch64.whl", hash = "sha256:5d225db5a45f21e78dd9358e58a98702a0302f2659a3c6cd320564b75b86f47c", size = 736829 },
    { url = "https://files.pythonhosted.org/packages/51/16/6af8d6a6b210c8e54f1406a6b9481febf9c64a3109c541567e35a49aa2e7/PyYAML-6.0.2-cp311-cp311-manylinux_2_17_s390x.manylinux2014_s390x.whl", hash = "sha256:5ac9328ec4831237bec75defaf839f7d4564be1e6b25ac710bd1a96321cc8317", size = 764167 },
    { url = "https://files.pythonhosted.org/packages/75/e4/2c27590dfc9992f73aabbeb9241ae20220bd9452df27483b6e56d3975cc5/PyYAML-6.0.2-cp311-cp311-manylinux_2_17_x86_64.manylinux2014_x86_64.whl", hash = "sha256:3ad2a3decf9aaba3d29c8f537ac4b243e36bef957511b4766cb0057d32b0be85", size = 762952 },
    { url = "https://files.pythonhosted.org/packages/9b/97/ecc1abf4a823f5ac61941a9c00fe501b02ac3ab0e373c3857f7d4b83e2b6/PyYAML-6.0.2-cp311-cp311-musllinux_1_1_aarch64.whl", hash = "sha256:ff3824dc5261f50c9b0dfb3be22b4567a6f938ccce4587b38952d85fd9e9afe4", size = 735301 },
    { url = "https://files.pythonhosted.org/packages/45/73/0f49dacd6e82c9430e46f4a027baa4ca205e8b0a9dce1397f44edc23559d/PyYAML-6.0.2-cp311-cp311-musllinux_1_1_x86_64.whl", hash = "sha256:797b4f722ffa07cc8d62053e4cff1486fa6dc094105d13fea7b1de7d8bf71c9e", size = 756638 },
    { url = "https://files.pythonhosted.org/packages/22/5f/956f0f9fc65223a58fbc14459bf34b4cc48dec52e00535c79b8db361aabd/PyYAML-6.0.2-cp311-cp311-win32.whl", hash = "sha256:11d8f3dd2b9c1207dcaf2ee0bbbfd5991f571186ec9cc78427ba5bd32afae4b5", size = 143850 },
    { url = "https://files.pythonhosted.org/packages/ed/23/8da0bbe2ab9dcdd11f4f4557ccaf95c10b9811b13ecced089d43ce59c3c8/PyYAML-6.0.2-cp311-cp311-win_amd64.whl", hash = "sha256:e10ce637b18caea04431ce14fabcf5c64a1c61ec9c56b071a4b7ca131ca52d44", size = 161980 },
    { url = "https://files.pythonhosted.org/packages/86/0c/c581167fc46d6d6d7ddcfb8c843a4de25bdd27e4466938109ca68492292c/PyYAML-6.0.2-cp312-cp312-macosx_10_9_x86_64.whl", hash = "sha256:c70c95198c015b85feafc136515252a261a84561b7b1d51e3384e0655ddf25ab", size = 183873 },
    { url = "https://files.pythonhosted.org/packages/a8/0c/38374f5bb272c051e2a69281d71cba6fdb983413e6758b84482905e29a5d/PyYAML-6.0.2-cp312-cp312-macosx_11_0_arm64.whl", hash = "sha256:ce826d6ef20b1bc864f0a68340c8b3287705cae2f8b4b1d932177dcc76721725", size = 173302 },
    { url = "https://files.pythonhosted.org/packages/c3/93/9916574aa8c00aa06bbac729972eb1071d002b8e158bd0e83a3b9a20a1f7/PyYAML-6.0.2-cp312-cp312-manylinux_2_17_aarch64.manylinux2014_aarch64.whl", hash = "sha256:1f71ea527786de97d1a0cc0eacd1defc0985dcf6b3f17bb77dcfc8c34bec4dc5", size = 739154 },
    { url = "https://files.pythonhosted.org/packages/95/0f/b8938f1cbd09739c6da569d172531567dbcc9789e0029aa070856f123984/PyYAML-6.0.2-cp312-cp312-manylinux_2_17_s390x.manylinux2014_s390x.whl", hash = "sha256:9b22676e8097e9e22e36d6b7bda33190d0d400f345f23d4065d48f4ca7ae0425", size = 766223 },
    { url = "https://files.pythonhosted.org/packages/b9/2b/614b4752f2e127db5cc206abc23a8c19678e92b23c3db30fc86ab731d3bd/PyYAML-6.0.2-cp312-cp312-manylinux_2_17_x86_64.manylinux2014_x86_64.whl", hash = "sha256:80bab7bfc629882493af4aa31a4cfa43a4c57c83813253626916b8c7ada83476", size = 767542 },
    { url = "https://files.pythonhosted.org/packages/d4/00/dd137d5bcc7efea1836d6264f049359861cf548469d18da90cd8216cf05f/PyYAML-6.0.2-cp312-cp312-musllinux_1_1_aarch64.whl", hash = "sha256:0833f8694549e586547b576dcfaba4a6b55b9e96098b36cdc7ebefe667dfed48", size = 731164 },
    { url = "https://files.pythonhosted.org/packages/c9/1f/4f998c900485e5c0ef43838363ba4a9723ac0ad73a9dc42068b12aaba4e4/PyYAML-6.0.2-cp312-cp312-musllinux_1_1_x86_64.whl", hash = "sha256:8b9c7197f7cb2738065c481a0461e50ad02f18c78cd75775628afb4d7137fb3b", size = 756611 },
    { url = "https://files.pythonhosted.org/packages/df/d1/f5a275fdb252768b7a11ec63585bc38d0e87c9e05668a139fea92b80634c/PyYAML-6.0.2-cp312-cp312-win32.whl", hash = "sha256:ef6107725bd54b262d6dedcc2af448a266975032bc85ef0172c5f059da6325b4", size = 140591 },
    { url = "https://files.pythonhosted.org/packages/0c/e8/4f648c598b17c3d06e8753d7d13d57542b30d56e6c2dedf9c331ae56312e/PyYAML-6.0.2-cp312-cp312-win_amd64.whl", hash = "sha256:7e7401d0de89a9a855c839bc697c079a4af81cf878373abd7dc625847d25cbd8", size = 156338 },
    { url = "https://files.pythonhosted.org/packages/ef/e3/3af305b830494fa85d95f6d95ef7fa73f2ee1cc8ef5b495c7c3269fb835f/PyYAML-6.0.2-cp313-cp313-macosx_10_13_x86_64.whl", hash = "sha256:efdca5630322a10774e8e98e1af481aad470dd62c3170801852d752aa7a783ba", size = 181309 },
    { url = "https://files.pythonhosted.org/packages/45/9f/3b1c20a0b7a3200524eb0076cc027a970d320bd3a6592873c85c92a08731/PyYAML-6.0.2-cp313-cp313-macosx_11_0_arm64.whl", hash = "sha256:50187695423ffe49e2deacb8cd10510bc361faac997de9efef88badc3bb9e2d1", size = 171679 },
    { url = "https://files.pythonhosted.org/packages/7c/9a/337322f27005c33bcb656c655fa78325b730324c78620e8328ae28b64d0c/PyYAML-6.0.2-cp313-cp313-manylinux_2_17_aarch64.manylinux2014_aarch64.whl", hash = "sha256:0ffe8360bab4910ef1b9e87fb812d8bc0a308b0d0eef8c8f44e0254ab3b07133", size = 733428 },
    { url = "https://files.pythonhosted.org/packages/a3/69/864fbe19e6c18ea3cc196cbe5d392175b4cf3d5d0ac1403ec3f2d237ebb5/PyYAML-6.0.2-cp313-cp313-manylinux_2_17_s390x.manylinux2014_s390x.whl", hash = "sha256:17e311b6c678207928d649faa7cb0d7b4c26a0ba73d41e99c4fff6b6c3276484", size = 763361 },
    { url = "https://files.pythonhosted.org/packages/04/24/b7721e4845c2f162d26f50521b825fb061bc0a5afcf9a386840f23ea19fa/PyYAML-6.0.2-cp313-cp313-manylinux_2_17_x86_64.manylinux2014_x86_64.whl", hash = "sha256:70b189594dbe54f75ab3a1acec5f1e3faa7e8cf2f1e08d9b561cb41b845f69d5", size = 759523 },
    { url = "https://files.pythonhosted.org/packages/2b/b2/e3234f59ba06559c6ff63c4e10baea10e5e7df868092bf9ab40e5b9c56b6/PyYAML-6.0.2-cp313-cp313-musllinux_1_1_aarch64.whl", hash = "sha256:41e4e3953a79407c794916fa277a82531dd93aad34e29c2a514c2c0c5fe971cc", size = 726660 },
    { url = "https://files.pythonhosted.org/packages/fe/0f/25911a9f080464c59fab9027482f822b86bf0608957a5fcc6eaac85aa515/PyYAML-6.0.2-cp313-cp313-musllinux_1_1_x86_64.whl", hash = "sha256:68ccc6023a3400877818152ad9a1033e3db8625d899c72eacb5a668902e4d652", size = 751597 },
    { url = "https://files.pythonhosted.org/packages/14/0d/e2c3b43bbce3cf6bd97c840b46088a3031085179e596d4929729d8d68270/PyYAML-6.0.2-cp313-cp313-win32.whl", hash = "sha256:bc2fa7c6b47d6bc618dd7fb02ef6fdedb1090ec036abab80d4681424b84c1183", size = 140527 },
    { url = "https://files.pythonhosted.org/packages/fa/de/02b54f42487e3d3c6efb3f89428677074ca7bf43aae402517bc7cca949f3/PyYAML-6.0.2-cp313-cp313-win_amd64.whl", hash = "sha256:8388ee1976c416731879ac16da0aff3f63b286ffdd57cdeb95f3f2e085687563", size = 156446 },
]

[[package]]
name = "pyyaml-env-tag"
version = "0.1"
source = { registry = "https://pypi.org/simple" }
dependencies = [
    { name = "pyyaml" },
]
sdist = { url = "https://files.pythonhosted.org/packages/fb/8e/da1c6c58f751b70f8ceb1eb25bc25d524e8f14fe16edcce3f4e3ba08629c/pyyaml_env_tag-0.1.tar.gz", hash = "sha256:70092675bda14fdec33b31ba77e7543de9ddc88f2e5b99160396572d11525bdb", size = 5631 }
wheels = [
    { url = "https://files.pythonhosted.org/packages/5a/66/bbb1dd374f5c870f59c5bb1db0e18cbe7fa739415a24cbd95b2d1f5ae0c4/pyyaml_env_tag-0.1-py3-none-any.whl", hash = "sha256:af31106dec8a4d68c60207c1886031cbf839b68aa7abccdb19868200532c2069", size = 3911 },
]

[[package]]
name = "pyzmq"
version = "26.2.0"
source = { registry = "https://pypi.org/simple" }
dependencies = [
    { name = "cffi", marker = "implementation_name == 'pypy'" },
]
sdist = { url = "https://files.pythonhosted.org/packages/fd/05/bed626b9f7bb2322cdbbf7b4bd8f54b1b617b0d2ab2d3547d6e39428a48e/pyzmq-26.2.0.tar.gz", hash = "sha256:070672c258581c8e4f640b5159297580a9974b026043bd4ab0470be9ed324f1f", size = 271975 }
wheels = [
    { url = "https://files.pythonhosted.org/packages/12/20/de7442172f77f7c96299a0ac70e7d4fb78cd51eca67aa2cf552b66c14196/pyzmq-26.2.0-cp311-cp311-macosx_10_15_universal2.whl", hash = "sha256:8f7e66c7113c684c2b3f1c83cdd3376103ee0ce4c49ff80a648643e57fb22218", size = 1340639 },
    { url = "https://files.pythonhosted.org/packages/98/4d/5000468bd64c7910190ed0a6c76a1ca59a68189ec1f007c451dc181a22f4/pyzmq-26.2.0-cp311-cp311-macosx_10_9_x86_64.whl", hash = "sha256:3a495b30fc91db2db25120df5847d9833af237546fd59170701acd816ccc01c4", size = 1008710 },
    { url = "https://files.pythonhosted.org/packages/e1/bf/c67fd638c2f9fbbab8090a3ee779370b97c82b84cc12d0c498b285d7b2c0/pyzmq-26.2.0-cp311-cp311-manylinux_2_17_aarch64.manylinux2014_aarch64.whl", hash = "sha256:77eb0968da535cba0470a5165468b2cac7772cfb569977cff92e240f57e31bef", size = 673129 },
    { url = "https://files.pythonhosted.org/packages/86/94/99085a3f492aa538161cbf27246e8886ff850e113e0c294a5b8245f13b52/pyzmq-26.2.0-cp311-cp311-manylinux_2_17_i686.manylinux2014_i686.whl", hash = "sha256:6ace4f71f1900a548f48407fc9be59c6ba9d9aaf658c2eea6cf2779e72f9f317", size = 910107 },
    { url = "https://files.pythonhosted.org/packages/31/1d/346809e8a9b999646d03f21096428453465b1bca5cd5c64ecd048d9ecb01/pyzmq-26.2.0-cp311-cp311-manylinux_2_17_x86_64.manylinux2014_x86_64.whl", hash = "sha256:92a78853d7280bffb93df0a4a6a2498cba10ee793cc8076ef797ef2f74d107cf", size = 867960 },
    { url = "https://files.pythonhosted.org/packages/ab/68/6fb6ae5551846ad5beca295b7bca32bf0a7ce19f135cb30e55fa2314e6b6/pyzmq-26.2.0-cp311-cp311-manylinux_2_28_x86_64.whl", hash = "sha256:689c5d781014956a4a6de61d74ba97b23547e431e9e7d64f27d4922ba96e9d6e", size = 869204 },
    { url = "https://files.pythonhosted.org/packages/0f/f9/18417771dee223ccf0f48e29adf8b4e25ba6d0e8285e33bcbce078070bc3/pyzmq-26.2.0-cp311-cp311-musllinux_1_1_aarch64.whl", hash = "sha256:0aca98bc423eb7d153214b2df397c6421ba6373d3397b26c057af3c904452e37", size = 1203351 },
    { url = "https://files.pythonhosted.org/packages/e0/46/f13e67fe0d4f8a2315782cbad50493de6203ea0d744610faf4d5f5b16e90/pyzmq-26.2.0-cp311-cp311-musllinux_1_1_i686.whl", hash = "sha256:1f3496d76b89d9429a656293744ceca4d2ac2a10ae59b84c1da9b5165f429ad3", size = 1514204 },
    { url = "https://files.pythonhosted.org/packages/50/11/ddcf7343b7b7a226e0fc7b68cbf5a5bb56291fac07f5c3023bb4c319ebb4/pyzmq-26.2.0-cp311-cp311-musllinux_1_1_x86_64.whl", hash = "sha256:5c2b3bfd4b9689919db068ac6c9911f3fcb231c39f7dd30e3138be94896d18e6", size = 1414339 },
    { url = "https://files.pythonhosted.org/packages/01/14/1c18d7d5b7be2708f513f37c61bfadfa62161c10624f8733f1c8451b3509/pyzmq-26.2.0-cp311-cp311-win32.whl", hash = "sha256:eac5174677da084abf378739dbf4ad245661635f1600edd1221f150b165343f4", size = 576928 },
    { url = "https://files.pythonhosted.org/packages/3b/1b/0a540edd75a41df14ec416a9a500b9fec66e554aac920d4c58fbd5756776/pyzmq-26.2.0-cp311-cp311-win_amd64.whl", hash = "sha256:5a509df7d0a83a4b178d0f937ef14286659225ef4e8812e05580776c70e155d5", size = 642317 },
    { url = "https://files.pythonhosted.org/packages/98/77/1cbfec0358078a4c5add529d8a70892db1be900980cdb5dd0898b3d6ab9d/pyzmq-26.2.0-cp311-cp311-win_arm64.whl", hash = "sha256:c0e6091b157d48cbe37bd67233318dbb53e1e6327d6fc3bb284afd585d141003", size = 543834 },
    { url = "https://files.pythonhosted.org/packages/28/2f/78a766c8913ad62b28581777ac4ede50c6d9f249d39c2963e279524a1bbe/pyzmq-26.2.0-cp312-cp312-macosx_10_15_universal2.whl", hash = "sha256:ded0fc7d90fe93ae0b18059930086c51e640cdd3baebdc783a695c77f123dcd9", size = 1343105 },
    { url = "https://files.pythonhosted.org/packages/b7/9c/4b1e2d3d4065be715e007fe063ec7885978fad285f87eae1436e6c3201f4/pyzmq-26.2.0-cp312-cp312-macosx_10_9_x86_64.whl", hash = "sha256:17bf5a931c7f6618023cdacc7081f3f266aecb68ca692adac015c383a134ca52", size = 1008365 },
    { url = "https://files.pythonhosted.org/packages/4f/ef/5a23ec689ff36d7625b38d121ef15abfc3631a9aecb417baf7a4245e4124/pyzmq-26.2.0-cp312-cp312-manylinux_2_17_aarch64.manylinux2014_aarch64.whl", hash = "sha256:55cf66647e49d4621a7e20c8d13511ef1fe1efbbccf670811864452487007e08", size = 665923 },
    { url = "https://files.pythonhosted.org/packages/ae/61/d436461a47437d63c6302c90724cf0981883ec57ceb6073873f32172d676/pyzmq-26.2.0-cp312-cp312-manylinux_2_17_i686.manylinux2014_i686.whl", hash = "sha256:4661c88db4a9e0f958c8abc2b97472e23061f0bc737f6f6179d7a27024e1faa5", size = 903400 },
    { url = "https://files.pythonhosted.org/packages/47/42/fc6d35ecefe1739a819afaf6f8e686f7f02a4dd241c78972d316f403474c/pyzmq-26.2.0-cp312-cp312-manylinux_2_17_x86_64.manylinux2014_x86_64.whl", hash = "sha256:ea7f69de383cb47522c9c208aec6dd17697db7875a4674c4af3f8cfdac0bdeae", size = 860034 },
    { url = "https://files.pythonhosted.org/packages/07/3b/44ea6266a6761e9eefaa37d98fabefa112328808ac41aa87b4bbb668af30/pyzmq-26.2.0-cp312-cp312-manylinux_2_28_x86_64.whl", hash = "sha256:7f98f6dfa8b8ccaf39163ce872bddacca38f6a67289116c8937a02e30bbe9711", size = 860579 },
    { url = "https://files.pythonhosted.org/packages/38/6f/4df2014ab553a6052b0e551b37da55166991510f9e1002c89cab7ce3b3f2/pyzmq-26.2.0-cp312-cp312-musllinux_1_1_aarch64.whl", hash = "sha256:e3e0210287329272539eea617830a6a28161fbbd8a3271bf4150ae3e58c5d0e6", size = 1196246 },
    { url = "https://files.pythonhosted.org/packages/38/9d/ee240fc0c9fe9817f0c9127a43238a3e28048795483c403cc10720ddef22/pyzmq-26.2.0-cp312-cp312-musllinux_1_1_i686.whl", hash = "sha256:6b274e0762c33c7471f1a7471d1a2085b1a35eba5cdc48d2ae319f28b6fc4de3", size = 1507441 },
    { url = "https://files.pythonhosted.org/packages/85/4f/01711edaa58d535eac4a26c294c617c9a01f09857c0ce191fd574d06f359/pyzmq-26.2.0-cp312-cp312-musllinux_1_1_x86_64.whl", hash = "sha256:29c6a4635eef69d68a00321e12a7d2559fe2dfccfa8efae3ffb8e91cd0b36a8b", size = 1406498 },
    { url = "https://files.pythonhosted.org/packages/07/18/907134c85c7152f679ed744e73e645b365f3ad571f38bdb62e36f347699a/pyzmq-26.2.0-cp312-cp312-win32.whl", hash = "sha256:989d842dc06dc59feea09e58c74ca3e1678c812a4a8a2a419046d711031f69c7", size = 575533 },
    { url = "https://files.pythonhosted.org/packages/ce/2c/a6f4a20202a4d3c582ad93f95ee78d79bbdc26803495aec2912b17dbbb6c/pyzmq-26.2.0-cp312-cp312-win_amd64.whl", hash = "sha256:2a50625acdc7801bc6f74698c5c583a491c61d73c6b7ea4dee3901bb99adb27a", size = 637768 },
    { url = "https://files.pythonhosted.org/packages/5f/0e/eb16ff731632d30554bf5af4dbba3ffcd04518219d82028aea4ae1b02ca5/pyzmq-26.2.0-cp312-cp312-win_arm64.whl", hash = "sha256:4d29ab8592b6ad12ebbf92ac2ed2bedcfd1cec192d8e559e2e099f648570e19b", size = 540675 },
    { url = "https://files.pythonhosted.org/packages/04/a7/0f7e2f6c126fe6e62dbae0bc93b1bd3f1099cf7fea47a5468defebe3f39d/pyzmq-26.2.0-cp313-cp313-macosx_10_13_x86_64.whl", hash = "sha256:9dd8cd1aeb00775f527ec60022004d030ddc51d783d056e3e23e74e623e33726", size = 1006564 },
    { url = "https://files.pythonhosted.org/packages/31/b6/a187165c852c5d49f826a690857684333a6a4a065af0a6015572d2284f6a/pyzmq-26.2.0-cp313-cp313-macosx_10_15_universal2.whl", hash = "sha256:28c812d9757fe8acecc910c9ac9dafd2ce968c00f9e619db09e9f8f54c3a68a3", size = 1340447 },
    { url = "https://files.pythonhosted.org/packages/68/ba/f4280c58ff71f321602a6e24fd19879b7e79793fb8ab14027027c0fb58ef/pyzmq-26.2.0-cp313-cp313-manylinux_2_17_aarch64.manylinux2014_aarch64.whl", hash = "sha256:4d80b1dd99c1942f74ed608ddb38b181b87476c6a966a88a950c7dee118fdf50", size = 665485 },
    { url = "https://files.pythonhosted.org/packages/77/b5/c987a5c53c7d8704216f29fc3d810b32f156bcea488a940e330e1bcbb88d/pyzmq-26.2.0-cp313-cp313-manylinux_2_17_i686.manylinux2014_i686.whl", hash = "sha256:8c997098cc65e3208eca09303630e84d42718620e83b733d0fd69543a9cab9cb", size = 903484 },
    { url = "https://files.pythonhosted.org/packages/29/c9/07da157d2db18c72a7eccef8e684cefc155b712a88e3d479d930aa9eceba/pyzmq-26.2.0-cp313-cp313-manylinux_2_17_x86_64.manylinux2014_x86_64.whl", hash = "sha256:7ad1bc8d1b7a18497dda9600b12dc193c577beb391beae5cd2349184db40f187", size = 859981 },
    { url = "https://files.pythonhosted.org/packages/43/09/e12501bd0b8394b7d02c41efd35c537a1988da67fc9c745cae9c6c776d31/pyzmq-26.2.0-cp313-cp313-manylinux_2_28_x86_64.whl", hash = "sha256:bea2acdd8ea4275e1278350ced63da0b166421928276c7c8e3f9729d7402a57b", size = 860334 },
    { url = "https://files.pythonhosted.org/packages/eb/ff/f5ec1d455f8f7385cc0a8b2acd8c807d7fade875c14c44b85c1bddabae21/pyzmq-26.2.0-cp313-cp313-musllinux_1_1_aarch64.whl", hash = "sha256:23f4aad749d13698f3f7b64aad34f5fc02d6f20f05999eebc96b89b01262fb18", size = 1196179 },
    { url = "https://files.pythonhosted.org/packages/ec/8a/bb2ac43295b1950fe436a81fc5b298be0b96ac76fb029b514d3ed58f7b27/pyzmq-26.2.0-cp313-cp313-musllinux_1_1_i686.whl", hash = "sha256:a4f96f0d88accc3dbe4a9025f785ba830f968e21e3e2c6321ccdfc9aef755115", size = 1507668 },
    { url = "https://files.pythonhosted.org/packages/a9/49/dbc284ebcfd2dca23f6349227ff1616a7ee2c4a35fe0a5d6c3deff2b4fed/pyzmq-26.2.0-cp313-cp313-musllinux_1_1_x86_64.whl", hash = "sha256:ced65e5a985398827cc9276b93ef6dfabe0273c23de8c7931339d7e141c2818e", size = 1406539 },
    { url = "https://files.pythonhosted.org/packages/00/68/093cdce3fe31e30a341d8e52a1ad86392e13c57970d722c1f62a1d1a54b6/pyzmq-26.2.0-cp313-cp313-win32.whl", hash = "sha256:31507f7b47cc1ead1f6e86927f8ebb196a0bab043f6345ce070f412a59bf87b5", size = 575567 },
    { url = "https://files.pythonhosted.org/packages/92/ae/6cc4657148143412b5819b05e362ae7dd09fb9fe76e2a539dcff3d0386bc/pyzmq-26.2.0-cp313-cp313-win_amd64.whl", hash = "sha256:70fc7fcf0410d16ebdda9b26cbd8bf8d803d220a7f3522e060a69a9c87bf7bad", size = 637551 },
    { url = "https://files.pythonhosted.org/packages/6c/67/fbff102e201688f97c8092e4c3445d1c1068c2f27bbd45a578df97ed5f94/pyzmq-26.2.0-cp313-cp313-win_arm64.whl", hash = "sha256:c3789bd5768ab5618ebf09cef6ec2b35fed88709b104351748a63045f0ff9797", size = 540378 },
    { url = "https://files.pythonhosted.org/packages/3f/fe/2d998380b6e0122c6c4bdf9b6caf490831e5f5e2d08a203b5adff060c226/pyzmq-26.2.0-cp313-cp313t-macosx_10_13_x86_64.whl", hash = "sha256:034da5fc55d9f8da09015d368f519478a52675e558c989bfcb5cf6d4e16a7d2a", size = 1007378 },
    { url = "https://files.pythonhosted.org/packages/4a/f4/30d6e7157f12b3a0390bde94d6a8567cdb88846ed068a6e17238a4ccf600/pyzmq-26.2.0-cp313-cp313t-macosx_10_15_universal2.whl", hash = "sha256:c92d73464b886931308ccc45b2744e5968cbaade0b1d6aeb40d8ab537765f5bc", size = 1329532 },
    { url = "https://files.pythonhosted.org/packages/82/86/3fe917870e15ee1c3ad48229a2a64458e36036e64b4afa9659045d82bfa8/pyzmq-26.2.0-cp313-cp313t-manylinux_2_17_aarch64.manylinux2014_aarch64.whl", hash = "sha256:794a4562dcb374f7dbbfb3f51d28fb40123b5a2abadee7b4091f93054909add5", size = 653242 },
    { url = "https://files.pythonhosted.org/packages/50/2d/242e7e6ef6c8c19e6cb52d095834508cd581ffb925699fd3c640cdc758f1/pyzmq-26.2.0-cp313-cp313t-manylinux_2_17_i686.manylinux2014_i686.whl", hash = "sha256:aee22939bb6075e7afededabad1a56a905da0b3c4e3e0c45e75810ebe3a52672", size = 888404 },
    { url = "https://files.pythonhosted.org/packages/ac/11/7270566e1f31e4ea73c81ec821a4b1688fd551009a3d2bab11ec66cb1e8f/pyzmq-26.2.0-cp313-cp313t-manylinux_2_17_x86_64.manylinux2014_x86_64.whl", hash = "sha256:2ae90ff9dad33a1cfe947d2c40cb9cb5e600d759ac4f0fd22616ce6540f72797", size = 845858 },
    { url = "https://files.pythonhosted.org/packages/91/d5/72b38fbc69867795c8711bdd735312f9fef1e3d9204e2f63ab57085434b9/pyzmq-26.2.0-cp313-cp313t-manylinux_2_28_x86_64.whl", hash = "sha256:43a47408ac52647dfabbc66a25b05b6a61700b5165807e3fbd40063fcaf46386", size = 847375 },
    { url = "https://files.pythonhosted.org/packages/dd/9a/10ed3c7f72b4c24e719c59359fbadd1a27556a28b36cdf1cd9e4fb7845d5/pyzmq-26.2.0-cp313-cp313t-musllinux_1_1_aarch64.whl", hash = "sha256:25bf2374a2a8433633c65ccb9553350d5e17e60c8eb4de4d92cc6bd60f01d306", size = 1183489 },
    { url = "https://files.pythonhosted.org/packages/72/2d/8660892543fabf1fe41861efa222455811adac9f3c0818d6c3170a1153e3/pyzmq-26.2.0-cp313-cp313t-musllinux_1_1_i686.whl", hash = "sha256:007137c9ac9ad5ea21e6ad97d3489af654381324d5d3ba614c323f60dab8fae6", size = 1492932 },
    { url = "https://files.pythonhosted.org/packages/7b/d6/32fd69744afb53995619bc5effa2a405ae0d343cd3e747d0fbc43fe894ee/pyzmq-26.2.0-cp313-cp313t-musllinux_1_1_x86_64.whl", hash = "sha256:470d4a4f6d48fb34e92d768b4e8a5cc3780db0d69107abf1cd7ff734b9766eb0", size = 1392485 },
]

[[package]]
name = "referencing"
version = "0.35.1"
source = { registry = "https://pypi.org/simple" }
dependencies = [
    { name = "attrs" },
    { name = "rpds-py" },
]
sdist = { url = "https://files.pythonhosted.org/packages/99/5b/73ca1f8e72fff6fa52119dbd185f73a907b1989428917b24cff660129b6d/referencing-0.35.1.tar.gz", hash = "sha256:25b42124a6c8b632a425174f24087783efb348a6f1e0008e63cd4466fedf703c", size = 62991 }
wheels = [
    { url = "https://files.pythonhosted.org/packages/b7/59/2056f61236782a2c86b33906c025d4f4a0b17be0161b63b70fd9e8775d36/referencing-0.35.1-py3-none-any.whl", hash = "sha256:eda6d3234d62814d1c64e305c1331c9a3a6132da475ab6382eaa997b21ee75de", size = 26684 },
]

[[package]]
name = "regex"
version = "2024.11.6"
source = { registry = "https://pypi.org/simple" }
sdist = { url = "https://files.pythonhosted.org/packages/8e/5f/bd69653fbfb76cf8604468d3b4ec4c403197144c7bfe0e6a5fc9e02a07cb/regex-2024.11.6.tar.gz", hash = "sha256:7ab159b063c52a0333c884e4679f8d7a85112ee3078fe3d9004b2dd875585519", size = 399494 }
wheels = [
    { url = "https://files.pythonhosted.org/packages/58/58/7e4d9493a66c88a7da6d205768119f51af0f684fe7be7bac8328e217a52c/regex-2024.11.6-cp311-cp311-macosx_10_9_universal2.whl", hash = "sha256:5478c6962ad548b54a591778e93cd7c456a7a29f8eca9c49e4f9a806dcc5d638", size = 482669 },
    { url = "https://files.pythonhosted.org/packages/34/4c/8f8e631fcdc2ff978609eaeef1d6994bf2f028b59d9ac67640ed051f1218/regex-2024.11.6-cp311-cp311-macosx_10_9_x86_64.whl", hash = "sha256:2c89a8cc122b25ce6945f0423dc1352cb9593c68abd19223eebbd4e56612c5b7", size = 287684 },
    { url = "https://files.pythonhosted.org/packages/c5/1b/f0e4d13e6adf866ce9b069e191f303a30ab1277e037037a365c3aad5cc9c/regex-2024.11.6-cp311-cp311-macosx_11_0_arm64.whl", hash = "sha256:94d87b689cdd831934fa3ce16cc15cd65748e6d689f5d2b8f4f4df2065c9fa20", size = 284589 },
    { url = "https://files.pythonhosted.org/packages/25/4d/ab21047f446693887f25510887e6820b93f791992994f6498b0318904d4a/regex-2024.11.6-cp311-cp311-manylinux_2_17_aarch64.manylinux2014_aarch64.whl", hash = "sha256:1062b39a0a2b75a9c694f7a08e7183a80c63c0d62b301418ffd9c35f55aaa114", size = 792121 },
    { url = "https://files.pythonhosted.org/packages/45/ee/c867e15cd894985cb32b731d89576c41a4642a57850c162490ea34b78c3b/regex-2024.11.6-cp311-cp311-manylinux_2_17_ppc64le.manylinux2014_ppc64le.whl", hash = "sha256:167ed4852351d8a750da48712c3930b031f6efdaa0f22fa1933716bfcd6bf4a3", size = 831275 },
    { url = "https://files.pythonhosted.org/packages/b3/12/b0f480726cf1c60f6536fa5e1c95275a77624f3ac8fdccf79e6727499e28/regex-2024.11.6-cp311-cp311-manylinux_2_17_s390x.manylinux2014_s390x.whl", hash = "sha256:2d548dafee61f06ebdb584080621f3e0c23fff312f0de1afc776e2a2ba99a74f", size = 818257 },
    { url = "https://files.pythonhosted.org/packages/bf/ce/0d0e61429f603bac433910d99ef1a02ce45a8967ffbe3cbee48599e62d88/regex-2024.11.6-cp311-cp311-manylinux_2_17_x86_64.manylinux2014_x86_64.whl", hash = "sha256:f2a19f302cd1ce5dd01a9099aaa19cae6173306d1302a43b627f62e21cf18ac0", size = 792727 },
    { url = "https://files.pythonhosted.org/packages/e4/c1/243c83c53d4a419c1556f43777ccb552bccdf79d08fda3980e4e77dd9137/regex-2024.11.6-cp311-cp311-manylinux_2_5_i686.manylinux1_i686.manylinux_2_17_i686.manylinux2014_i686.whl", hash = "sha256:bec9931dfb61ddd8ef2ebc05646293812cb6b16b60cf7c9511a832b6f1854b55", size = 780667 },
    { url = "https://files.pythonhosted.org/packages/c5/f4/75eb0dd4ce4b37f04928987f1d22547ddaf6c4bae697623c1b05da67a8aa/regex-2024.11.6-cp311-cp311-musllinux_1_2_aarch64.whl", hash = "sha256:9714398225f299aa85267fd222f7142fcb5c769e73d7733344efc46f2ef5cf89", size = 776963 },
    { url = "https://files.pythonhosted.org/packages/16/5d/95c568574e630e141a69ff8a254c2f188b4398e813c40d49228c9bbd9875/regex-2024.11.6-cp311-cp311-musllinux_1_2_i686.whl", hash = "sha256:202eb32e89f60fc147a41e55cb086db2a3f8cb82f9a9a88440dcfc5d37faae8d", size = 784700 },
    { url = "https://files.pythonhosted.org/packages/8e/b5/f8495c7917f15cc6fee1e7f395e324ec3e00ab3c665a7dc9d27562fd5290/regex-2024.11.6-cp311-cp311-musllinux_1_2_ppc64le.whl", hash = "sha256:4181b814e56078e9b00427ca358ec44333765f5ca1b45597ec7446d3a1ef6e34", size = 848592 },
    { url = "https://files.pythonhosted.org/packages/1c/80/6dd7118e8cb212c3c60b191b932dc57db93fb2e36fb9e0e92f72a5909af9/regex-2024.11.6-cp311-cp311-musllinux_1_2_s390x.whl", hash = "sha256:068376da5a7e4da51968ce4c122a7cd31afaaec4fccc7856c92f63876e57b51d", size = 852929 },
    { url = "https://files.pythonhosted.org/packages/11/9b/5a05d2040297d2d254baf95eeeb6df83554e5e1df03bc1a6687fc4ba1f66/regex-2024.11.6-cp311-cp311-musllinux_1_2_x86_64.whl", hash = "sha256:ac10f2c4184420d881a3475fb2c6f4d95d53a8d50209a2500723d831036f7c45", size = 781213 },
    { url = "https://files.pythonhosted.org/packages/26/b7/b14e2440156ab39e0177506c08c18accaf2b8932e39fb092074de733d868/regex-2024.11.6-cp311-cp311-win32.whl", hash = "sha256:c36f9b6f5f8649bb251a5f3f66564438977b7ef8386a52460ae77e6070d309d9", size = 261734 },
    { url = "https://files.pythonhosted.org/packages/80/32/763a6cc01d21fb3819227a1cc3f60fd251c13c37c27a73b8ff4315433a8e/regex-2024.11.6-cp311-cp311-win_amd64.whl", hash = "sha256:02e28184be537f0e75c1f9b2f8847dc51e08e6e171c6bde130b2687e0c33cf60", size = 274052 },
    { url = "https://files.pythonhosted.org/packages/ba/30/9a87ce8336b172cc232a0db89a3af97929d06c11ceaa19d97d84fa90a8f8/regex-2024.11.6-cp312-cp312-macosx_10_13_universal2.whl", hash = "sha256:52fb28f528778f184f870b7cf8f225f5eef0a8f6e3778529bdd40c7b3920796a", size = 483781 },
    { url = "https://files.pythonhosted.org/packages/01/e8/00008ad4ff4be8b1844786ba6636035f7ef926db5686e4c0f98093612add/regex-2024.11.6-cp312-cp312-macosx_10_13_x86_64.whl", hash = "sha256:fdd6028445d2460f33136c55eeb1f601ab06d74cb3347132e1c24250187500d9", size = 288455 },
    { url = "https://files.pythonhosted.org/packages/60/85/cebcc0aff603ea0a201667b203f13ba75d9fc8668fab917ac5b2de3967bc/regex-2024.11.6-cp312-cp312-macosx_11_0_arm64.whl", hash = "sha256:805e6b60c54bf766b251e94526ebad60b7de0c70f70a4e6210ee2891acb70bf2", size = 284759 },
    { url = "https://files.pythonhosted.org/packages/94/2b/701a4b0585cb05472a4da28ee28fdfe155f3638f5e1ec92306d924e5faf0/regex-2024.11.6-cp312-cp312-manylinux_2_17_aarch64.manylinux2014_aarch64.whl", hash = "sha256:b85c2530be953a890eaffde05485238f07029600e8f098cdf1848d414a8b45e4", size = 794976 },
    { url = "https://files.pythonhosted.org/packages/4b/bf/fa87e563bf5fee75db8915f7352e1887b1249126a1be4813837f5dbec965/regex-2024.11.6-cp312-cp312-manylinux_2_17_ppc64le.manylinux2014_ppc64le.whl", hash = "sha256:bb26437975da7dc36b7efad18aa9dd4ea569d2357ae6b783bf1118dabd9ea577", size = 833077 },
    { url = "https://files.pythonhosted.org/packages/a1/56/7295e6bad94b047f4d0834e4779491b81216583c00c288252ef625c01d23/regex-2024.11.6-cp312-cp312-manylinux_2_17_s390x.manylinux2014_s390x.whl", hash = "sha256:abfa5080c374a76a251ba60683242bc17eeb2c9818d0d30117b4486be10c59d3", size = 823160 },
    { url = "https://files.pythonhosted.org/packages/fb/13/e3b075031a738c9598c51cfbc4c7879e26729c53aa9cca59211c44235314/regex-2024.11.6-cp312-cp312-manylinux_2_17_x86_64.manylinux2014_x86_64.whl", hash = "sha256:70b7fa6606c2881c1db9479b0eaa11ed5dfa11c8d60a474ff0e095099f39d98e", size = 796896 },
    { url = "https://files.pythonhosted.org/packages/24/56/0b3f1b66d592be6efec23a795b37732682520b47c53da5a32c33ed7d84e3/regex-2024.11.6-cp312-cp312-manylinux_2_5_i686.manylinux1_i686.manylinux_2_17_i686.manylinux2014_i686.whl", hash = "sha256:0c32f75920cf99fe6b6c539c399a4a128452eaf1af27f39bce8909c9a3fd8cbe", size = 783997 },
    { url = "https://files.pythonhosted.org/packages/f9/a1/eb378dada8b91c0e4c5f08ffb56f25fcae47bf52ad18f9b2f33b83e6d498/regex-2024.11.6-cp312-cp312-musllinux_1_2_aarch64.whl", hash = "sha256:982e6d21414e78e1f51cf595d7f321dcd14de1f2881c5dc6a6e23bbbbd68435e", size = 781725 },
    { url = "https://files.pythonhosted.org/packages/83/f2/033e7dec0cfd6dda93390089864732a3409246ffe8b042e9554afa9bff4e/regex-2024.11.6-cp312-cp312-musllinux_1_2_i686.whl", hash = "sha256:a7c2155f790e2fb448faed6dd241386719802296ec588a8b9051c1f5c481bc29", size = 789481 },
    { url = "https://files.pythonhosted.org/packages/83/23/15d4552ea28990a74e7696780c438aadd73a20318c47e527b47a4a5a596d/regex-2024.11.6-cp312-cp312-musllinux_1_2_ppc64le.whl", hash = "sha256:149f5008d286636e48cd0b1dd65018548944e495b0265b45e1bffecce1ef7f39", size = 852896 },
    { url = "https://files.pythonhosted.org/packages/e3/39/ed4416bc90deedbfdada2568b2cb0bc1fdb98efe11f5378d9892b2a88f8f/regex-2024.11.6-cp312-cp312-musllinux_1_2_s390x.whl", hash = "sha256:e5364a4502efca094731680e80009632ad6624084aff9a23ce8c8c6820de3e51", size = 860138 },
    { url = "https://files.pythonhosted.org/packages/93/2d/dd56bb76bd8e95bbce684326302f287455b56242a4f9c61f1bc76e28360e/regex-2024.11.6-cp312-cp312-musllinux_1_2_x86_64.whl", hash = "sha256:0a86e7eeca091c09e021db8eb72d54751e527fa47b8d5787caf96d9831bd02ad", size = 787692 },
    { url = "https://files.pythonhosted.org/packages/0b/55/31877a249ab7a5156758246b9c59539abbeba22461b7d8adc9e8475ff73e/regex-2024.11.6-cp312-cp312-win32.whl", hash = "sha256:32f9a4c643baad4efa81d549c2aadefaeba12249b2adc5af541759237eee1c54", size = 262135 },
    { url = "https://files.pythonhosted.org/packages/38/ec/ad2d7de49a600cdb8dd78434a1aeffe28b9d6fc42eb36afab4a27ad23384/regex-2024.11.6-cp312-cp312-win_amd64.whl", hash = "sha256:a93c194e2df18f7d264092dc8539b8ffb86b45b899ab976aa15d48214138e81b", size = 273567 },
    { url = "https://files.pythonhosted.org/packages/90/73/bcb0e36614601016552fa9344544a3a2ae1809dc1401b100eab02e772e1f/regex-2024.11.6-cp313-cp313-macosx_10_13_universal2.whl", hash = "sha256:a6ba92c0bcdf96cbf43a12c717eae4bc98325ca3730f6b130ffa2e3c3c723d84", size = 483525 },
    { url = "https://files.pythonhosted.org/packages/0f/3f/f1a082a46b31e25291d830b369b6b0c5576a6f7fb89d3053a354c24b8a83/regex-2024.11.6-cp313-cp313-macosx_10_13_x86_64.whl", hash = "sha256:525eab0b789891ac3be914d36893bdf972d483fe66551f79d3e27146191a37d4", size = 288324 },
    { url = "https://files.pythonhosted.org/packages/09/c9/4e68181a4a652fb3ef5099e077faf4fd2a694ea6e0f806a7737aff9e758a/regex-2024.11.6-cp313-cp313-macosx_11_0_arm64.whl", hash = "sha256:086a27a0b4ca227941700e0b31425e7a28ef1ae8e5e05a33826e17e47fbfdba0", size = 284617 },
    { url = "https://files.pythonhosted.org/packages/fc/fd/37868b75eaf63843165f1d2122ca6cb94bfc0271e4428cf58c0616786dce/regex-2024.11.6-cp313-cp313-manylinux_2_17_aarch64.manylinux2014_aarch64.whl", hash = "sha256:bde01f35767c4a7899b7eb6e823b125a64de314a8ee9791367c9a34d56af18d0", size = 795023 },
    { url = "https://files.pythonhosted.org/packages/c4/7c/d4cd9c528502a3dedb5c13c146e7a7a539a3853dc20209c8e75d9ba9d1b2/regex-2024.11.6-cp313-cp313-manylinux_2_17_ppc64le.manylinux2014_ppc64le.whl", hash = "sha256:b583904576650166b3d920d2bcce13971f6f9e9a396c673187f49811b2769dc7", size = 833072 },
    { url = "https://files.pythonhosted.org/packages/4f/db/46f563a08f969159c5a0f0e722260568425363bea43bb7ae370becb66a67/regex-2024.11.6-cp313-cp313-manylinux_2_17_s390x.manylinux2014_s390x.whl", hash = "sha256:1c4de13f06a0d54fa0d5ab1b7138bfa0d883220965a29616e3ea61b35d5f5fc7", size = 823130 },
    { url = "https://files.pythonhosted.org/packages/db/60/1eeca2074f5b87df394fccaa432ae3fc06c9c9bfa97c5051aed70e6e00c2/regex-2024.11.6-cp313-cp313-manylinux_2_17_x86_64.manylinux2014_x86_64.whl", hash = "sha256:3cde6e9f2580eb1665965ce9bf17ff4952f34f5b126beb509fee8f4e994f143c", size = 796857 },
    { url = "https://files.pythonhosted.org/packages/10/db/ac718a08fcee981554d2f7bb8402f1faa7e868c1345c16ab1ebec54b0d7b/regex-2024.11.6-cp313-cp313-manylinux_2_5_i686.manylinux1_i686.manylinux_2_17_i686.manylinux2014_i686.whl", hash = "sha256:0d7f453dca13f40a02b79636a339c5b62b670141e63efd511d3f8f73fba162b3", size = 784006 },
    { url = "https://files.pythonhosted.org/packages/c2/41/7da3fe70216cea93144bf12da2b87367590bcf07db97604edeea55dac9ad/regex-2024.11.6-cp313-cp313-musllinux_1_2_aarch64.whl", hash = "sha256:59dfe1ed21aea057a65c6b586afd2a945de04fc7db3de0a6e3ed5397ad491b07", size = 781650 },
    { url = "https://files.pythonhosted.org/packages/a7/d5/880921ee4eec393a4752e6ab9f0fe28009435417c3102fc413f3fe81c4e5/regex-2024.11.6-cp313-cp313-musllinux_1_2_i686.whl", hash = "sha256:b97c1e0bd37c5cd7902e65f410779d39eeda155800b65fc4d04cc432efa9bc6e", size = 789545 },
    { url = "https://files.pythonhosted.org/packages/dc/96/53770115e507081122beca8899ab7f5ae28ae790bfcc82b5e38976df6a77/regex-2024.11.6-cp313-cp313-musllinux_1_2_ppc64le.whl", hash = "sha256:f9d1e379028e0fc2ae3654bac3cbbef81bf3fd571272a42d56c24007979bafb6", size = 853045 },
    { url = "https://files.pythonhosted.org/packages/31/d3/1372add5251cc2d44b451bd94f43b2ec78e15a6e82bff6a290ef9fd8f00a/regex-2024.11.6-cp313-cp313-musllinux_1_2_s390x.whl", hash = "sha256:13291b39131e2d002a7940fb176e120bec5145f3aeb7621be6534e46251912c4", size = 860182 },
    { url = "https://files.pythonhosted.org/packages/ed/e3/c446a64984ea9f69982ba1a69d4658d5014bc7a0ea468a07e1a1265db6e2/regex-2024.11.6-cp313-cp313-musllinux_1_2_x86_64.whl", hash = "sha256:4f51f88c126370dcec4908576c5a627220da6c09d0bff31cfa89f2523843316d", size = 787733 },
    { url = "https://files.pythonhosted.org/packages/2b/f1/e40c8373e3480e4f29f2692bd21b3e05f296d3afebc7e5dcf21b9756ca1c/regex-2024.11.6-cp313-cp313-win32.whl", hash = "sha256:63b13cfd72e9601125027202cad74995ab26921d8cd935c25f09c630436348ff", size = 262122 },
    { url = "https://files.pythonhosted.org/packages/45/94/bc295babb3062a731f52621cdc992d123111282e291abaf23faa413443ea/regex-2024.11.6-cp313-cp313-win_amd64.whl", hash = "sha256:2b3361af3198667e99927da8b84c1b010752fa4b1115ee30beaa332cabc3ef1a", size = 273545 },
]

[[package]]
name = "requests"
version = "2.32.3"
source = { registry = "https://pypi.org/simple" }
dependencies = [
    { name = "certifi" },
    { name = "charset-normalizer" },
    { name = "idna" },
    { name = "urllib3" },
]
sdist = { url = "https://files.pythonhosted.org/packages/63/70/2bf7780ad2d390a8d301ad0b550f1581eadbd9a20f896afe06353c2a2913/requests-2.32.3.tar.gz", hash = "sha256:55365417734eb18255590a9ff9eb97e9e1da868d4ccd6402399eaf68af20a760", size = 131218 }
wheels = [
    { url = "https://files.pythonhosted.org/packages/f9/9b/335f9764261e915ed497fcdeb11df5dfd6f7bf257d4a6a2a686d80da4d54/requests-2.32.3-py3-none-any.whl", hash = "sha256:70761cfe03c773ceb22aa2f671b4757976145175cdfca038c02654d061d6dcc6", size = 64928 },
]

[[package]]
name = "rpds-py"
version = "0.21.0"
source = { registry = "https://pypi.org/simple" }
sdist = { url = "https://files.pythonhosted.org/packages/23/80/afdf96daf9b27d61483ef05b38f282121db0e38f5fd4e89f40f5c86c2a4f/rpds_py-0.21.0.tar.gz", hash = "sha256:ed6378c9d66d0de903763e7706383d60c33829581f0adff47b6535f1802fa6db", size = 26335 }
wheels = [
    { url = "https://files.pythonhosted.org/packages/80/61/615929ea79f5fd0b3aca000411a33bcc1753607ccc1af0ce7b05b56e6e56/rpds_py-0.21.0-cp311-cp311-macosx_10_12_x86_64.whl", hash = "sha256:5555db3e618a77034954b9dc547eae94166391a98eb867905ec8fcbce1308d95", size = 327267 },
    { url = "https://files.pythonhosted.org/packages/a5/f5/28e89dda55b731d78cbfea284dc9789d265a8a06523f0adf60e9b05cade7/rpds_py-0.21.0-cp311-cp311-macosx_11_0_arm64.whl", hash = "sha256:97ef67d9bbc3e15584c2f3c74bcf064af36336c10d2e21a2131e123ce0f924c9", size = 318227 },
    { url = "https://files.pythonhosted.org/packages/e4/ef/eb90feb3e384543c48e2f867551075c43a429aa4c9a44e9c4bd71f4f786b/rpds_py-0.21.0-cp311-cp311-manylinux_2_17_aarch64.manylinux2014_aarch64.whl", hash = "sha256:4ab2c2a26d2f69cdf833174f4d9d86118edc781ad9a8fa13970b527bf8236027", size = 361235 },
    { url = "https://files.pythonhosted.org/packages/ed/e7/8ea2d3d3398266c5c8ddd957d86003493b6d14f8f158b726dd09c8f43dee/rpds_py-0.21.0-cp311-cp311-manylinux_2_17_armv7l.manylinux2014_armv7l.whl", hash = "sha256:4e8921a259f54bfbc755c5bbd60c82bb2339ae0324163f32868f63f0ebb873d9", size = 369467 },
    { url = "https://files.pythonhosted.org/packages/51/25/a286abda9da7820c971a0b1abcf1d31fb81c44a1088a128ad26c77206622/rpds_py-0.21.0-cp311-cp311-manylinux_2_17_ppc64le.manylinux2014_ppc64le.whl", hash = "sha256:8a7ff941004d74d55a47f916afc38494bd1cfd4b53c482b77c03147c91ac0ac3", size = 403482 },
    { url = "https://files.pythonhosted.org/packages/7a/1e/9c3c0463fe142456dcd9e9be0ffd15b66a77adfcdf3ecf94fa2b12d95fcb/rpds_py-0.21.0-cp311-cp311-manylinux_2_17_s390x.manylinux2014_s390x.whl", hash = "sha256:5145282a7cd2ac16ea0dc46b82167754d5e103a05614b724457cffe614f25bd8", size = 429943 },
    { url = "https://files.pythonhosted.org/packages/e1/fd/f1fd7e77fef8e5a442ce7fd80ba957730877515fe18d7195f646408a60ce/rpds_py-0.21.0-cp311-cp311-manylinux_2_17_x86_64.manylinux2014_x86_64.whl", hash = "sha256:de609a6f1b682f70bb7163da745ee815d8f230d97276db049ab447767466a09d", size = 360437 },
    { url = "https://files.pythonhosted.org/packages/55/83/347932db075847f4f8172c3b53ad70fe725edd9058f0d4098080ad45e3bc/rpds_py-0.21.0-cp311-cp311-manylinux_2_5_i686.manylinux1_i686.whl", hash = "sha256:40c91c6e34cf016fa8e6b59d75e3dbe354830777fcfd74c58b279dceb7975b75", size = 382400 },
    { url = "https://files.pythonhosted.org/packages/22/9b/2a6eeab4e6752adba751cfee19bdf35d11e1073509f74883cbf14d42d682/rpds_py-0.21.0-cp311-cp311-musllinux_1_2_aarch64.whl", hash = "sha256:d2132377f9deef0c4db89e65e8bb28644ff75a18df5293e132a8d67748397b9f", size = 546560 },
    { url = "https://files.pythonhosted.org/packages/3c/19/6e51a141fe6f017d07b7d899b10a4af9e0f268deffacc1107d70fcd9257b/rpds_py-0.21.0-cp311-cp311-musllinux_1_2_i686.whl", hash = "sha256:0a9e0759e7be10109645a9fddaaad0619d58c9bf30a3f248a2ea57a7c417173a", size = 549334 },
    { url = "https://files.pythonhosted.org/packages/cf/40/4ae09a07e4531278e6bee41ef3e4f166c23468135afc2c6c98917bfc28e6/rpds_py-0.21.0-cp311-cp311-musllinux_1_2_x86_64.whl", hash = "sha256:9e20da3957bdf7824afdd4b6eeb29510e83e026473e04952dca565170cd1ecc8", size = 527855 },
    { url = "https://files.pythonhosted.org/packages/eb/45/2135be31543677687a426117c56d8b33e8b581bc4a8b7abfa53721012162/rpds_py-0.21.0-cp311-none-win32.whl", hash = "sha256:f71009b0d5e94c0e86533c0b27ed7cacc1239cb51c178fd239c3cfefefb0400a", size = 200968 },
    { url = "https://files.pythonhosted.org/packages/68/fa/e66c3aaf13ef91c203ba47c102cd7c5dca92dde8837e5093577968d6d36d/rpds_py-0.21.0-cp311-none-win_amd64.whl", hash = "sha256:e168afe6bf6ab7ab46c8c375606298784ecbe3ba31c0980b7dcbb9631dcba97e", size = 218502 },
    { url = "https://files.pythonhosted.org/packages/d9/5a/3aa6f5d8bacbe4f55ebf9a3c9628dad40cdb57f845124cf13c78895ea156/rpds_py-0.21.0-cp312-cp312-macosx_10_12_x86_64.whl", hash = "sha256:30b912c965b2aa76ba5168fd610087bad7fcde47f0a8367ee8f1876086ee6d1d", size = 329516 },
    { url = "https://files.pythonhosted.org/packages/df/c0/67c8c8ac850c6e3681e356a59d46315bf73bc77cb50c9a32db8ae44325b7/rpds_py-0.21.0-cp312-cp312-macosx_11_0_arm64.whl", hash = "sha256:ca9989d5d9b1b300bc18e1801c67b9f6d2c66b8fd9621b36072ed1df2c977f72", size = 321245 },
    { url = "https://files.pythonhosted.org/packages/64/83/bf31341f21fa594035891ff04a497dc86b210cc1a903a9cc01b097cc614f/rpds_py-0.21.0-cp312-cp312-manylinux_2_17_aarch64.manylinux2014_aarch64.whl", hash = "sha256:6f54e7106f0001244a5f4cf810ba8d3f9c542e2730821b16e969d6887b664266", size = 363951 },
    { url = "https://files.pythonhosted.org/packages/a2/e1/8218bba36737621262df316fbb729639af25ff611cc07bfeaadc1bfa6292/rpds_py-0.21.0-cp312-cp312-manylinux_2_17_armv7l.manylinux2014_armv7l.whl", hash = "sha256:fed5dfefdf384d6fe975cc026886aece4f292feaf69d0eeb716cfd3c5a4dd8be", size = 373113 },
    { url = "https://files.pythonhosted.org/packages/39/8d/4afcd688e3ad33ec273900f42e6a41e9bd9f43cfc509b6d498683d2d0338/rpds_py-0.21.0-cp312-cp312-manylinux_2_17_ppc64le.manylinux2014_ppc64le.whl", hash = "sha256:590ef88db231c9c1eece44dcfefd7515d8bf0d986d64d0caf06a81998a9e8cab", size = 405944 },
    { url = "https://files.pythonhosted.org/packages/fa/65/3326efa721b6ecd70262aab69a26c9bc19398cdb0a2a416ef30b58326460/rpds_py-0.21.0-cp312-cp312-manylinux_2_17_s390x.manylinux2014_s390x.whl", hash = "sha256:f983e4c2f603c95dde63df633eec42955508eefd8d0f0e6d236d31a044c882d7", size = 422874 },
    { url = "https://files.pythonhosted.org/packages/31/fb/48a647d0afab74289dd21a4128002d58684c22600a22c4bfb76cb9e3bfb0/rpds_py-0.21.0-cp312-cp312-manylinux_2_17_x86_64.manylinux2014_x86_64.whl", hash = "sha256:b229ce052ddf1a01c67d68166c19cb004fb3612424921b81c46e7ea7ccf7c3bf", size = 364227 },
    { url = "https://files.pythonhosted.org/packages/f1/b0/1cdd179d7382dd52d65b1fd19c54d090b6bd0688dfbe259bb5ab7548c359/rpds_py-0.21.0-cp312-cp312-manylinux_2_5_i686.manylinux1_i686.whl", hash = "sha256:ebf64e281a06c904a7636781d2e973d1f0926a5b8b480ac658dc0f556e7779f4", size = 386447 },
    { url = "https://files.pythonhosted.org/packages/dc/41/84ace07f31aac3a96b73a374d89106cf252f7d3274e7cae85d17a27c602d/rpds_py-0.21.0-cp312-cp312-musllinux_1_2_aarch64.whl", hash = "sha256:998a8080c4495e4f72132f3d66ff91f5997d799e86cec6ee05342f8f3cda7dca", size = 549386 },
    { url = "https://files.pythonhosted.org/packages/33/ce/bf51bc5a3aa539171ea8c7737ab5ac06cef54c79b6b2a0511afc41533c89/rpds_py-0.21.0-cp312-cp312-musllinux_1_2_i686.whl", hash = "sha256:98486337f7b4f3c324ab402e83453e25bb844f44418c066623db88e4c56b7c7b", size = 554777 },
    { url = "https://files.pythonhosted.org/packages/76/b1/950568e55a94c2979c2b61ec24e76e648a525fbc7551ccfc1f2841e39d44/rpds_py-0.21.0-cp312-cp312-musllinux_1_2_x86_64.whl", hash = "sha256:a78d8b634c9df7f8d175451cfeac3810a702ccb85f98ec95797fa98b942cea11", size = 530918 },
    { url = "https://files.pythonhosted.org/packages/78/84/93f00e3613426c8a7a9ca16782d2828f2ac55296dd5c6b599379d9f59ee2/rpds_py-0.21.0-cp312-none-win32.whl", hash = "sha256:a58ce66847711c4aa2ecfcfaff04cb0327f907fead8945ffc47d9407f41ff952", size = 203112 },
    { url = "https://files.pythonhosted.org/packages/e6/08/7a186847dd78881a781d2be9b42c8e49c3261c0f4a6d0289ba9a1e4cde71/rpds_py-0.21.0-cp312-none-win_amd64.whl", hash = "sha256:e860f065cc4ea6f256d6f411aba4b1251255366e48e972f8a347cf88077b24fd", size = 220735 },
    { url = "https://files.pythonhosted.org/packages/32/3a/e69ec108eefb9b1f19ee00dde7a800b485942e62b123f01d9156a6d8569c/rpds_py-0.21.0-cp313-cp313-macosx_10_12_x86_64.whl", hash = "sha256:ee4eafd77cc98d355a0d02f263efc0d3ae3ce4a7c24740010a8b4012bbb24937", size = 329206 },
    { url = "https://files.pythonhosted.org/packages/f6/c0/fa689498fa3415565306398c8d2a596207c2a13d3cc03724f32514bddfbc/rpds_py-0.21.0-cp313-cp313-macosx_11_0_arm64.whl", hash = "sha256:688c93b77e468d72579351a84b95f976bd7b3e84aa6686be6497045ba84be560", size = 320245 },
    { url = "https://files.pythonhosted.org/packages/68/d0/466b61007005f1b2fd8501f23e4bdee4d71c7381b61358750920d1882ac9/rpds_py-0.21.0-cp313-cp313-manylinux_2_17_aarch64.manylinux2014_aarch64.whl", hash = "sha256:c38dbf31c57032667dd5a2f0568ccde66e868e8f78d5a0d27dcc56d70f3fcd3b", size = 363585 },
    { url = "https://files.pythonhosted.org/packages/1e/e2/787ea3a0f4b197893c62c254e6f14929c40bbcff86922928ac4eafaa8edf/rpds_py-0.21.0-cp313-cp313-manylinux_2_17_armv7l.manylinux2014_armv7l.whl", hash = "sha256:2d6129137f43f7fa02d41542ffff4871d4aefa724a5fe38e2c31a4e0fd343fb0", size = 372302 },
    { url = "https://files.pythonhosted.org/packages/b5/ef/99f2cfe6aa128c21f1b30c66ecd348cbd59792953ca35eeb6efa38b88aa1/rpds_py-0.21.0-cp313-cp313-manylinux_2_17_ppc64le.manylinux2014_ppc64le.whl", hash = "sha256:520ed8b99b0bf86a176271f6fe23024323862ac674b1ce5b02a72bfeff3fff44", size = 405344 },
    { url = "https://files.pythonhosted.org/packages/30/3c/9d12d0b76ecfe80a7ba4770459828dda495d72b18cafd6dfd54c67b2e282/rpds_py-0.21.0-cp313-cp313-manylinux_2_17_s390x.manylinux2014_s390x.whl", hash = "sha256:aaeb25ccfb9b9014a10eaf70904ebf3f79faaa8e60e99e19eef9f478651b9b74", size = 422322 },
    { url = "https://files.pythonhosted.org/packages/f9/22/387aec1cd6e124adbc3b1f40c4e4152c3963ae47d78d3ca650102ea72c4f/rpds_py-0.21.0-cp313-cp313-manylinux_2_17_x86_64.manylinux2014_x86_64.whl", hash = "sha256:af04ac89c738e0f0f1b913918024c3eab6e3ace989518ea838807177d38a2e94", size = 363739 },
    { url = "https://files.pythonhosted.org/packages/d1/3e/0ad65b776db13d13f002ab363fe3821cd1adec500d8e05e0a81047a75f9d/rpds_py-0.21.0-cp313-cp313-manylinux_2_5_i686.manylinux1_i686.whl", hash = "sha256:b9b76e2afd585803c53c5b29e992ecd183f68285b62fe2668383a18e74abe7a3", size = 386579 },
    { url = "https://files.pythonhosted.org/packages/4f/3b/c68c1067b24a7df47edcc0325a825908601aba399e2d372a156edc631ad1/rpds_py-0.21.0-cp313-cp313-musllinux_1_2_aarch64.whl", hash = "sha256:5afb5efde74c54724e1a01118c6e5c15e54e642c42a1ba588ab1f03544ac8c7a", size = 548924 },
    { url = "https://files.pythonhosted.org/packages/ab/1c/35f1a5cce4bca71c49664f00140010a96b126e5f443ebaf6db741c25b9b7/rpds_py-0.21.0-cp313-cp313-musllinux_1_2_i686.whl", hash = "sha256:52c041802a6efa625ea18027a0723676a778869481d16803481ef6cc02ea8cb3", size = 554217 },
    { url = "https://files.pythonhosted.org/packages/c8/d0/48154c152f9adb8304b21d867d28e79be3b352633fb195c03c7107a4da9a/rpds_py-0.21.0-cp313-cp313-musllinux_1_2_x86_64.whl", hash = "sha256:ee1e4fc267b437bb89990b2f2abf6c25765b89b72dd4a11e21934df449e0c976", size = 530540 },
    { url = "https://files.pythonhosted.org/packages/50/e8/78847f4e112e99fd5b7bc30fea3e4a44c20b811473d6755f944c5bf0aec7/rpds_py-0.21.0-cp313-none-win32.whl", hash = "sha256:0c025820b78817db6a76413fff6866790786c38f95ea3f3d3c93dbb73b632202", size = 202604 },
    { url = "https://files.pythonhosted.org/packages/60/31/083e6337775e133fb0217ed0ab0752380efa6e5112f2250d592d4135a228/rpds_py-0.21.0-cp313-none-win_amd64.whl", hash = "sha256:320c808df533695326610a1b6a0a6e98f033e49de55d7dc36a13c8a30cfa756e", size = 220448 },
]

[[package]]
name = "ruff"
version = "0.8.0"
source = { registry = "https://pypi.org/simple" }
sdist = { url = "https://files.pythonhosted.org/packages/b2/d6/a2373f3ba7180ddb44420d2a9d1f1510e1a4d162b3d27282bedcb09c8da9/ruff-0.8.0.tar.gz", hash = "sha256:a7ccfe6331bf8c8dad715753e157457faf7351c2b69f62f32c165c2dbcbacd44", size = 3276537 }
wheels = [
    { url = "https://files.pythonhosted.org/packages/ec/77/e889ee3ce7fd8baa3ed1b77a03b9fb8ec1be68be1418261522fd6a5405e0/ruff-0.8.0-py3-none-linux_armv6l.whl", hash = "sha256:fcb1bf2cc6706adae9d79c8d86478677e3bbd4ced796ccad106fd4776d395fea", size = 10518283 },
    { url = "https://files.pythonhosted.org/packages/da/c8/0a47de01edf19fb22f5f9b7964f46a68d0bdff20144d134556ffd1ba9154/ruff-0.8.0-py3-none-macosx_10_12_x86_64.whl", hash = "sha256:295bb4c02d58ff2ef4378a1870c20af30723013f441c9d1637a008baaf928c8b", size = 10317691 },
    { url = "https://files.pythonhosted.org/packages/41/17/9885e4a0eeae07abd2a4ebabc3246f556719f24efa477ba2739146c4635a/ruff-0.8.0-py3-none-macosx_11_0_arm64.whl", hash = "sha256:7b1f1c76b47c18fa92ee78b60d2d20d7e866c55ee603e7d19c1e991fad933a9a", size = 9940999 },
    { url = "https://files.pythonhosted.org/packages/3e/cd/46b6f7043597eb318b5f5482c8ae8f5491cccce771e85f59d23106f2d179/ruff-0.8.0-py3-none-manylinux_2_17_aarch64.manylinux2014_aarch64.whl", hash = "sha256:eb0d4f250a7711b67ad513fde67e8870109e5ce590a801c3722580fe98c33a99", size = 10772437 },
    { url = "https://files.pythonhosted.org/packages/5d/87/afc95aeb8bc78b1d8a3461717a4419c05aa8aa943d4c9cbd441630f85584/ruff-0.8.0-py3-none-manylinux_2_17_armv7l.manylinux2014_armv7l.whl", hash = "sha256:0e55cce9aa93c5d0d4e3937e47b169035c7e91c8655b0974e61bb79cf398d49c", size = 10299156 },
    { url = "https://files.pythonhosted.org/packages/65/fa/04c647bb809c4d65e8eae1ed1c654d9481b21dd942e743cd33511687b9f9/ruff-0.8.0-py3-none-manylinux_2_17_i686.manylinux2014_i686.whl", hash = "sha256:3f4cd64916d8e732ce6b87f3f5296a8942d285bbbc161acee7fe561134af64f9", size = 11325819 },
    { url = "https://files.pythonhosted.org/packages/90/26/7dad6e7d833d391a8a1afe4ee70ca6f36c4a297d3cca83ef10e83e9aacf3/ruff-0.8.0-py3-none-manylinux_2_17_ppc64.manylinux2014_ppc64.whl", hash = "sha256:c5c1466be2a2ebdf7c5450dd5d980cc87c8ba6976fb82582fea18823da6fa362", size = 12023927 },
    { url = "https://files.pythonhosted.org/packages/24/a0/be5296dda6428ba8a13bda8d09fbc0e14c810b485478733886e61597ae2b/ruff-0.8.0-py3-none-manylinux_2_17_ppc64le.manylinux2014_ppc64le.whl", hash = "sha256:2dabfd05b96b7b8f2da00d53c514eea842bff83e41e1cceb08ae1966254a51df", size = 11589702 },
    { url = "https://files.pythonhosted.org/packages/26/3f/7602eb11d2886db545834182a9dbe500b8211fcbc9b4064bf9d358bbbbb4/ruff-0.8.0-py3-none-manylinux_2_17_s390x.manylinux2014_s390x.whl", hash = "sha256:facebdfe5a5af6b1588a1d26d170635ead6892d0e314477e80256ef4a8470cf3", size = 12782936 },
    { url = "https://files.pythonhosted.org/packages/4c/5d/083181bdec4ec92a431c1291d3fff65eef3ded630a4b55eb735000ef5f3b/ruff-0.8.0-py3-none-manylinux_2_17_x86_64.manylinux2014_x86_64.whl", hash = "sha256:87a8e86bae0dbd749c815211ca11e3a7bd559b9710746c559ed63106d382bd9c", size = 11138488 },
    { url = "https://files.pythonhosted.org/packages/b7/23/c12cdef58413cee2436d6a177aa06f7a366ebbca916cf10820706f632459/ruff-0.8.0-py3-none-musllinux_1_2_aarch64.whl", hash = "sha256:85e654f0ded7befe2d61eeaf3d3b1e4ef3894469cd664ffa85006c7720f1e4a2", size = 10744474 },
    { url = "https://files.pythonhosted.org/packages/29/61/a12f3b81520083cd7c5caa24ba61bb99fd1060256482eff0ef04cc5ccd1b/ruff-0.8.0-py3-none-musllinux_1_2_armv7l.whl", hash = "sha256:83a55679c4cb449fa527b8497cadf54f076603cc36779b2170b24f704171ce70", size = 10369029 },
    { url = "https://files.pythonhosted.org/packages/08/2a/c013f4f3e4a54596c369cee74c24870ed1d534f31a35504908b1fc97017a/ruff-0.8.0-py3-none-musllinux_1_2_i686.whl", hash = "sha256:812e2052121634cf13cd6fddf0c1871d0ead1aad40a1a258753c04c18bb71bbd", size = 10867481 },
    { url = "https://files.pythonhosted.org/packages/d5/f7/685b1e1d42a3e94ceb25eab23c70bdd8c0ab66a43121ef83fe6db5a58756/ruff-0.8.0-py3-none-musllinux_1_2_x86_64.whl", hash = "sha256:780d5d8523c04202184405e60c98d7595bdb498c3c6abba3b6d4cdf2ca2af426", size = 11237117 },
    { url = "https://files.pythonhosted.org/packages/03/20/401132c0908e8837625e3b7e32df9962e7cd681a4df1e16a10e2a5b4ecda/ruff-0.8.0-py3-none-win32.whl", hash = "sha256:5fdb6efecc3eb60bba5819679466471fd7d13c53487df7248d6e27146e985468", size = 8783511 },
    { url = "https://files.pythonhosted.org/packages/1d/5c/4d800fca7854f62ad77f2c0d99b4b585f03e2d87a6ec1ecea85543a14a3c/ruff-0.8.0-py3-none-win_amd64.whl", hash = "sha256:582891c57b96228d146725975fbb942e1f30a0c4ba19722e692ca3eb25cc9b4f", size = 9559876 },
    { url = "https://files.pythonhosted.org/packages/5b/bc/cc8a6a5ca4960b226dc15dd8fb511dd11f2014ff89d325c0b9b9faa9871f/ruff-0.8.0-py3-none-win_arm64.whl", hash = "sha256:ba93e6294e9a737cd726b74b09a6972e36bb511f9a102f1d9a7e1ce94dd206a6", size = 8939733 },
]

[[package]]
name = "scikit-learn"
version = "1.6.0"
source = { registry = "https://pypi.org/simple" }
dependencies = [
    { name = "joblib" },
    { name = "numpy" },
    { name = "scipy" },
    { name = "threadpoolctl" },
]
sdist = { url = "https://files.pythonhosted.org/packages/fa/19/5aa2002044afc297ecaf1e3517ed07bba4aece3b5613b5160c1212995fc8/scikit_learn-1.6.0.tar.gz", hash = "sha256:9d58481f9f7499dff4196927aedd4285a0baec8caa3790efbe205f13de37dd6e", size = 7074944 }
wheels = [
    { url = "https://files.pythonhosted.org/packages/07/95/070d6e70f735d13f1c10afebb65ba3526125b7d6c6fc7022651a4a061148/scikit_learn-1.6.0-cp311-cp311-macosx_10_9_x86_64.whl", hash = "sha256:1f50b4f24cf12a81c3c09958ae3b864d7534934ca66ded3822de4996d25d7285", size = 12095168 },
    { url = "https://files.pythonhosted.org/packages/72/3d/0381e3a59ebd4154e6a61b0ceaf299c3c141035033dd3b868776cd9af02d/scikit_learn-1.6.0-cp311-cp311-macosx_12_0_arm64.whl", hash = "sha256:eb9ae21f387826da14b0b9cb1034f5048ddb9182da429c689f5f4a87dc96930b", size = 11108880 },
    { url = "https://files.pythonhosted.org/packages/fe/2d/0999ae3eed2ac67b1b3cd7fc33370bd5ca59a7514ffe43ae2b6f3cd85b9b/scikit_learn-1.6.0-cp311-cp311-manylinux_2_17_aarch64.manylinux2014_aarch64.whl", hash = "sha256:0baa91eeb8c32632628874a5c91885eaedd23b71504d24227925080da075837a", size = 12585449 },
    { url = "https://files.pythonhosted.org/packages/0e/ec/1b15b59c6cc7a993320a52234369e787f50345a4753e50d5a015a91e1a20/scikit_learn-1.6.0-cp311-cp311-manylinux_2_17_x86_64.manylinux2014_x86_64.whl", hash = "sha256:3c716d13ba0a2f8762d96ff78d3e0cde90bc9c9b5c13d6ab6bb9b2d6ca6705fd", size = 13489728 },
    { url = "https://files.pythonhosted.org/packages/96/a2/cbfb5743de748d574ffdfd557e9cb29ba4f8b8a3e07836c6c176f713de2f/scikit_learn-1.6.0-cp311-cp311-win_amd64.whl", hash = "sha256:9aafd94bafc841b626681e626be27bf1233d5a0f20f0a6fdb4bee1a1963c6643", size = 11132946 },
    { url = "https://files.pythonhosted.org/packages/18/0c/a5de627aa57b028aea7026cb3bbeaf63be3158adc118212d6cc7843d939a/scikit_learn-1.6.0-cp312-cp312-macosx_10_13_x86_64.whl", hash = "sha256:04a5ba45c12a5ff81518aa4f1604e826a45d20e53da47b15871526cda4ff5174", size = 12096999 },
    { url = "https://files.pythonhosted.org/packages/a3/7d/02a96e6fb28ddb213e84b1b4a44148d26ec96fc9db9c74e050277e009892/scikit_learn-1.6.0-cp312-cp312-macosx_12_0_arm64.whl", hash = "sha256:21fadfc2ad7a1ce8bd1d90f23d17875b84ec765eecbbfc924ff11fb73db582ce", size = 11160579 },
    { url = "https://files.pythonhosted.org/packages/70/28/77b071f541d75247e6c3403f19aaa634371e972691f6aa1838ca9fd4cc52/scikit_learn-1.6.0-cp312-cp312-manylinux_2_17_aarch64.manylinux2014_aarch64.whl", hash = "sha256:30f34bb5fde90e020653bb84dcb38b6c83f90c70680dbd8c38bd9becbad7a127", size = 12246543 },
    { url = "https://files.pythonhosted.org/packages/17/0e/e6bb84074f1081245a165c0ee775ecef24beae9d2f2e24bcac0c9f155f13/scikit_learn-1.6.0-cp312-cp312-manylinux_2_17_x86_64.manylinux2014_x86_64.whl", hash = "sha256:1dad624cffe3062276a0881d4e441bc9e3b19d02d17757cd6ae79a9d192a0027", size = 13140402 },
    { url = "https://files.pythonhosted.org/packages/21/1d/3df58df8bd425f425df9f90b316618ace62b7f1f838ac1580191025cc735/scikit_learn-1.6.0-cp312-cp312-win_amd64.whl", hash = "sha256:2fce7950a3fad85e0a61dc403df0f9345b53432ac0e47c50da210d22c60b6d85", size = 11103596 },
    { url = "https://files.pythonhosted.org/packages/2e/f4/c3b51920cf310169d19d07855a7bdf51a9b065314877d9a58c0c60d08eea/scikit_learn-1.6.0-cp313-cp313-macosx_10_13_x86_64.whl", hash = "sha256:e5453b2e87ef8accedc5a8a4e6709f887ca01896cd7cc8a174fe39bd4bb00aef", size = 12002532 },
    { url = "https://files.pythonhosted.org/packages/e4/76/cfb0778a84c30df272f1c41fc7b3bd3ffac6e8b02ee6a078a592d35cf73f/scikit_learn-1.6.0-cp313-cp313-macosx_12_0_arm64.whl", hash = "sha256:5fe11794236fb83bead2af26a87ced5d26e3370b8487430818b915dafab1724e", size = 11088997 },
    { url = "https://files.pythonhosted.org/packages/2b/8d/4563419d742b852e50871fa3494a8dd0304610601359209a2e614e200260/scikit_learn-1.6.0-cp313-cp313-manylinux_2_17_aarch64.manylinux2014_aarch64.whl", hash = "sha256:61fe3dcec0d82ae280877a818ab652f4988371e32dd5451e75251bece79668b1", size = 12203192 },
    { url = "https://files.pythonhosted.org/packages/15/a4/f4fdcdd11d82837804c888097ad02aa6381c4bbd57b9d3074ecf9eba8f42/scikit_learn-1.6.0-cp313-cp313-manylinux_2_17_x86_64.manylinux2014_x86_64.whl", hash = "sha256:b44e3a51e181933bdf9a4953cc69c6025b40d2b49e238233f149b98849beb4bf", size = 13164436 },
    { url = "https://files.pythonhosted.org/packages/1a/e1/32bdcf8f918de5a156da6886aba24a3b5718d267954bd34555be896289f0/scikit_learn-1.6.0-cp313-cp313-win_amd64.whl", hash = "sha256:a17860a562bac54384454d40b3f6155200c1c737c9399e6a97962c63fce503ac", size = 11064779 },
    { url = "https://files.pythonhosted.org/packages/c6/8d/14464bea220bc02879f9e8d905c4b0a44b5c12afde6c375720b6f41d9407/scikit_learn-1.6.0-cp313-cp313t-macosx_10_13_x86_64.whl", hash = "sha256:98717d3c152f6842d36a70f21e1468fb2f1a2f8f2624d9a3f382211798516426", size = 11962472 },
    { url = "https://files.pythonhosted.org/packages/b4/69/66899cdc65986188e0e255e52ee93dee5101a72f139ee05f263dfff2053a/scikit_learn-1.6.0-cp313-cp313t-macosx_12_0_arm64.whl", hash = "sha256:34e20bfac8ff0ebe0ff20fb16a4d6df5dc4cc9ce383e00c2ab67a526a3c67b18", size = 11104864 },
    { url = "https://files.pythonhosted.org/packages/3c/32/2c63bc108cc5438b116a0c6fd25c6126dd14c03118724385f10a3d218ee8/scikit_learn-1.6.0-cp313-cp313t-manylinux_2_17_x86_64.manylinux2014_x86_64.whl", hash = "sha256:eba06d75815406091419e06dd650b91ebd1c5f836392a0d833ff36447c2b1bfa", size = 12435734 },
    { url = "https://files.pythonhosted.org/packages/0c/f5/9434dff19e04a334bfb30df90511904263c48a422a9952d91d8de5c3aa62/scikit_learn-1.6.0-cp313-cp313t-win_amd64.whl", hash = "sha256:b6916d1cec1ff163c7d281e699d7a6a709da2f2c5ec7b10547e08cc788ddd3ae", size = 11329803 },
]

[[package]]
name = "scipy"
version = "1.14.1"
source = { registry = "https://pypi.org/simple" }
dependencies = [
    { name = "numpy" },
]
sdist = { url = "https://files.pythonhosted.org/packages/62/11/4d44a1f274e002784e4dbdb81e0ea96d2de2d1045b2132d5af62cc31fd28/scipy-1.14.1.tar.gz", hash = "sha256:5a275584e726026a5699459aa72f828a610821006228e841b94275c4a7c08417", size = 58620554 }
wheels = [
    { url = "https://files.pythonhosted.org/packages/b2/ab/070ccfabe870d9f105b04aee1e2860520460ef7ca0213172abfe871463b9/scipy-1.14.1-cp311-cp311-macosx_10_13_x86_64.whl", hash = "sha256:2da0469a4ef0ecd3693761acbdc20f2fdeafb69e6819cc081308cc978153c675", size = 39076999 },
    { url = "https://files.pythonhosted.org/packages/a7/c5/02ac82f9bb8f70818099df7e86c3ad28dae64e1347b421d8e3adf26acab6/scipy-1.14.1-cp311-cp311-macosx_12_0_arm64.whl", hash = "sha256:c0ee987efa6737242745f347835da2cc5bb9f1b42996a4d97d5c7ff7928cb6f2", size = 29894570 },
    { url = "https://files.pythonhosted.org/packages/ed/05/7f03e680cc5249c4f96c9e4e845acde08eb1aee5bc216eff8a089baa4ddb/scipy-1.14.1-cp311-cp311-macosx_14_0_arm64.whl", hash = "sha256:3a1b111fac6baec1c1d92f27e76511c9e7218f1695d61b59e05e0fe04dc59617", size = 23103567 },
    { url = "https://files.pythonhosted.org/packages/5e/fc/9f1413bef53171f379d786aabc104d4abeea48ee84c553a3e3d8c9f96a9c/scipy-1.14.1-cp311-cp311-macosx_14_0_x86_64.whl", hash = "sha256:8475230e55549ab3f207bff11ebfc91c805dc3463ef62eda3ccf593254524ce8", size = 25499102 },
    { url = "https://files.pythonhosted.org/packages/c2/4b/b44bee3c2ddc316b0159b3d87a3d467ef8d7edfd525e6f7364a62cd87d90/scipy-1.14.1-cp311-cp311-manylinux_2_17_aarch64.manylinux2014_aarch64.whl", hash = "sha256:278266012eb69f4a720827bdd2dc54b2271c97d84255b2faaa8f161a158c3b37", size = 35586346 },
    { url = "https://files.pythonhosted.org/packages/93/6b/701776d4bd6bdd9b629c387b5140f006185bd8ddea16788a44434376b98f/scipy-1.14.1-cp311-cp311-manylinux_2_17_x86_64.manylinux2014_x86_64.whl", hash = "sha256:fef8c87f8abfb884dac04e97824b61299880c43f4ce675dd2cbeadd3c9b466d2", size = 41165244 },
    { url = "https://files.pythonhosted.org/packages/06/57/e6aa6f55729a8f245d8a6984f2855696c5992113a5dc789065020f8be753/scipy-1.14.1-cp311-cp311-musllinux_1_2_x86_64.whl", hash = "sha256:b05d43735bb2f07d689f56f7b474788a13ed8adc484a85aa65c0fd931cf9ccd2", size = 42817917 },
    { url = "https://files.pythonhosted.org/packages/ea/c2/5ecadc5fcccefaece775feadcd795060adf5c3b29a883bff0e678cfe89af/scipy-1.14.1-cp311-cp311-win_amd64.whl", hash = "sha256:716e389b694c4bb564b4fc0c51bc84d381735e0d39d3f26ec1af2556ec6aad94", size = 44781033 },
    { url = "https://files.pythonhosted.org/packages/c0/04/2bdacc8ac6387b15db6faa40295f8bd25eccf33f1f13e68a72dc3c60a99e/scipy-1.14.1-cp312-cp312-macosx_10_13_x86_64.whl", hash = "sha256:631f07b3734d34aced009aaf6fedfd0eb3498a97e581c3b1e5f14a04164a456d", size = 39128781 },
    { url = "https://files.pythonhosted.org/packages/c8/53/35b4d41f5fd42f5781dbd0dd6c05d35ba8aa75c84ecddc7d44756cd8da2e/scipy-1.14.1-cp312-cp312-macosx_12_0_arm64.whl", hash = "sha256:af29a935803cc707ab2ed7791c44288a682f9c8107bc00f0eccc4f92c08d6e07", size = 29939542 },
    { url = "https://files.pythonhosted.org/packages/66/67/6ef192e0e4d77b20cc33a01e743b00bc9e68fb83b88e06e636d2619a8767/scipy-1.14.1-cp312-cp312-macosx_14_0_arm64.whl", hash = "sha256:2843f2d527d9eebec9a43e6b406fb7266f3af25a751aa91d62ff416f54170bc5", size = 23148375 },
    { url = "https://files.pythonhosted.org/packages/f6/32/3a6dedd51d68eb7b8e7dc7947d5d841bcb699f1bf4463639554986f4d782/scipy-1.14.1-cp312-cp312-macosx_14_0_x86_64.whl", hash = "sha256:eb58ca0abd96911932f688528977858681a59d61a7ce908ffd355957f7025cfc", size = 25578573 },
    { url = "https://files.pythonhosted.org/packages/f0/5a/efa92a58dc3a2898705f1dc9dbaf390ca7d4fba26d6ab8cfffb0c72f656f/scipy-1.14.1-cp312-cp312-manylinux_2_17_aarch64.manylinux2014_aarch64.whl", hash = "sha256:30ac8812c1d2aab7131a79ba62933a2a76f582d5dbbc695192453dae67ad6310", size = 35319299 },
    { url = "https://files.pythonhosted.org/packages/8e/ee/8a26858ca517e9c64f84b4c7734b89bda8e63bec85c3d2f432d225bb1886/scipy-1.14.1-cp312-cp312-manylinux_2_17_x86_64.manylinux2014_x86_64.whl", hash = "sha256:8f9ea80f2e65bdaa0b7627fb00cbeb2daf163caa015e59b7516395fe3bd1e066", size = 40849331 },
    { url = "https://files.pythonhosted.org/packages/a5/cd/06f72bc9187840f1c99e1a8750aad4216fc7dfdd7df46e6280add14b4822/scipy-1.14.1-cp312-cp312-musllinux_1_2_x86_64.whl", hash = "sha256:edaf02b82cd7639db00dbff629995ef185c8df4c3ffa71a5562a595765a06ce1", size = 42544049 },
    { url = "https://files.pythonhosted.org/packages/aa/7d/43ab67228ef98c6b5dd42ab386eae2d7877036970a0d7e3dd3eb47a0d530/scipy-1.14.1-cp312-cp312-win_amd64.whl", hash = "sha256:2ff38e22128e6c03ff73b6bb0f85f897d2362f8c052e3b8ad00532198fbdae3f", size = 44521212 },
    { url = "https://files.pythonhosted.org/packages/50/ef/ac98346db016ff18a6ad7626a35808f37074d25796fd0234c2bb0ed1e054/scipy-1.14.1-cp313-cp313-macosx_10_13_x86_64.whl", hash = "sha256:1729560c906963fc8389f6aac023739ff3983e727b1a4d87696b7bf108316a79", size = 39091068 },
    { url = "https://files.pythonhosted.org/packages/b9/cc/70948fe9f393b911b4251e96b55bbdeaa8cca41f37c26fd1df0232933b9e/scipy-1.14.1-cp313-cp313-macosx_12_0_arm64.whl", hash = "sha256:4079b90df244709e675cdc8b93bfd8a395d59af40b72e339c2287c91860deb8e", size = 29875417 },
    { url = "https://files.pythonhosted.org/packages/3b/2e/35f549b7d231c1c9f9639f9ef49b815d816bf54dd050da5da1c11517a218/scipy-1.14.1-cp313-cp313-macosx_14_0_arm64.whl", hash = "sha256:e0cf28db0f24a38b2a0ca33a85a54852586e43cf6fd876365c86e0657cfe7d73", size = 23084508 },
    { url = "https://files.pythonhosted.org/packages/3f/d6/b028e3f3e59fae61fb8c0f450db732c43dd1d836223a589a8be9f6377203/scipy-1.14.1-cp313-cp313-macosx_14_0_x86_64.whl", hash = "sha256:0c2f95de3b04e26f5f3ad5bb05e74ba7f68b837133a4492414b3afd79dfe540e", size = 25503364 },
    { url = "https://files.pythonhosted.org/packages/a7/2f/6c142b352ac15967744d62b165537a965e95d557085db4beab2a11f7943b/scipy-1.14.1-cp313-cp313-manylinux_2_17_aarch64.manylinux2014_aarch64.whl", hash = "sha256:b99722ea48b7ea25e8e015e8341ae74624f72e5f21fc2abd45f3a93266de4c5d", size = 35292639 },
    { url = "https://files.pythonhosted.org/packages/56/46/2449e6e51e0d7c3575f289f6acb7f828938eaab8874dbccfeb0cd2b71a27/scipy-1.14.1-cp313-cp313-manylinux_2_17_x86_64.manylinux2014_x86_64.whl", hash = "sha256:5149e3fd2d686e42144a093b206aef01932a0059c2a33ddfa67f5f035bdfe13e", size = 40798288 },
    { url = "https://files.pythonhosted.org/packages/32/cd/9d86f7ed7f4497c9fd3e39f8918dd93d9f647ba80d7e34e4946c0c2d1a7c/scipy-1.14.1-cp313-cp313-musllinux_1_2_x86_64.whl", hash = "sha256:e4f5a7c49323533f9103d4dacf4e4f07078f360743dec7f7596949149efeec06", size = 42524647 },
    { url = "https://files.pythonhosted.org/packages/f5/1b/6ee032251bf4cdb0cc50059374e86a9f076308c1512b61c4e003e241efb7/scipy-1.14.1-cp313-cp313-win_amd64.whl", hash = "sha256:baff393942b550823bfce952bb62270ee17504d02a1801d7fd0719534dfb9c84", size = 44469524 },
]

[[package]]
name = "setuptools"
version = "75.6.0"
source = { registry = "https://pypi.org/simple" }
sdist = { url = "https://files.pythonhosted.org/packages/43/54/292f26c208734e9a7f067aea4a7e282c080750c4546559b58e2e45413ca0/setuptools-75.6.0.tar.gz", hash = "sha256:8199222558df7c86216af4f84c30e9b34a61d8ba19366cc914424cdbd28252f6", size = 1337429 }
wheels = [
    { url = "https://files.pythonhosted.org/packages/55/21/47d163f615df1d30c094f6c8bbb353619274edccf0327b185cc2493c2c33/setuptools-75.6.0-py3-none-any.whl", hash = "sha256:ce74b49e8f7110f9bf04883b730f4765b774ef3ef28f722cce7c273d253aaf7d", size = 1224032 },
]

[[package]]
name = "six"
version = "1.16.0"
source = { registry = "https://pypi.org/simple" }
sdist = { url = "https://files.pythonhosted.org/packages/71/39/171f1c67cd00715f190ba0b100d606d440a28c93c7714febeca8b79af85e/six-1.16.0.tar.gz", hash = "sha256:1e61c37477a1626458e36f7b1d82aa5c9b094fa4802892072e49de9c60c4c926", size = 34041 }
wheels = [
    { url = "https://files.pythonhosted.org/packages/d9/5a/e7c31adbe875f2abbb91bd84cf2dc52d792b5a01506781dbcf25c91daf11/six-1.16.0-py2.py3-none-any.whl", hash = "sha256:8abb2f1d86890a2dfb989f9a77cfcfd3e47c2a354b01111771326f8aa26e0254", size = 11053 },
]

[[package]]
name = "soupsieve"
version = "2.6"
source = { registry = "https://pypi.org/simple" }
sdist = { url = "https://files.pythonhosted.org/packages/d7/ce/fbaeed4f9fb8b2daa961f90591662df6a86c1abf25c548329a86920aedfb/soupsieve-2.6.tar.gz", hash = "sha256:e2e68417777af359ec65daac1057404a3c8a5455bb8abc36f1a9866ab1a51abb", size = 101569 }
wheels = [
    { url = "https://files.pythonhosted.org/packages/d1/c2/fe97d779f3ef3b15f05c94a2f1e3d21732574ed441687474db9d342a7315/soupsieve-2.6-py3-none-any.whl", hash = "sha256:e72c4ff06e4fb6e4b5a9f0f55fe6e81514581fca1515028625d0f299c602ccc9", size = 36186 },
]

[[package]]
name = "stack-data"
version = "0.6.3"
source = { registry = "https://pypi.org/simple" }
dependencies = [
    { name = "asttokens" },
    { name = "executing" },
    { name = "pure-eval" },
]
sdist = { url = "https://files.pythonhosted.org/packages/28/e3/55dcc2cfbc3ca9c29519eb6884dd1415ecb53b0e934862d3559ddcb7e20b/stack_data-0.6.3.tar.gz", hash = "sha256:836a778de4fec4dcd1dcd89ed8abff8a221f58308462e1c4aa2a3cf30148f0b9", size = 44707 }
wheels = [
    { url = "https://files.pythonhosted.org/packages/f1/7b/ce1eafaf1a76852e2ec9b22edecf1daa58175c090266e9f6c64afcd81d91/stack_data-0.6.3-py3-none-any.whl", hash = "sha256:d5558e0c25a4cb0853cddad3d77da9891a08cb85dd9f9f91b9f8cd66e511e695", size = 24521 },
]

[[package]]
name = "threadpoolctl"
version = "3.5.0"
source = { registry = "https://pypi.org/simple" }
sdist = { url = "https://files.pythonhosted.org/packages/bd/55/b5148dcbf72f5cde221f8bfe3b6a540da7aa1842f6b491ad979a6c8b84af/threadpoolctl-3.5.0.tar.gz", hash = "sha256:082433502dd922bf738de0d8bcc4fdcbf0979ff44c42bd40f5af8a282f6fa107", size = 41936 }
wheels = [
    { url = "https://files.pythonhosted.org/packages/4b/2c/ffbf7a134b9ab11a67b0cf0726453cedd9c5043a4fe7a35d1cefa9a1bcfb/threadpoolctl-3.5.0-py3-none-any.whl", hash = "sha256:56c1e26c150397e58c4926da8eeee87533b1e32bef131bd4bf6a2f45f3185467", size = 18414 },
]

[[package]]
name = "tinycss2"
version = "1.4.0"
source = { registry = "https://pypi.org/simple" }
dependencies = [
    { name = "webencodings" },
]
sdist = { url = "https://files.pythonhosted.org/packages/7a/fd/7a5ee21fd08ff70d3d33a5781c255cbe779659bd03278feb98b19ee550f4/tinycss2-1.4.0.tar.gz", hash = "sha256:10c0972f6fc0fbee87c3edb76549357415e94548c1ae10ebccdea16fb404a9b7", size = 87085 }
wheels = [
    { url = "https://files.pythonhosted.org/packages/e6/34/ebdc18bae6aa14fbee1a08b63c015c72b64868ff7dae68808ab500c492e2/tinycss2-1.4.0-py3-none-any.whl", hash = "sha256:3a49cf47b7675da0b15d0c6e1df8df4ebd96e9394bb905a5775adb0d884c5289", size = 26610 },
]

[[package]]
name = "tomli"
version = "2.2.1"
source = { registry = "https://pypi.org/simple" }
sdist = { url = "https://files.pythonhosted.org/packages/18/87/302344fed471e44a87289cf4967697d07e532f2421fdaf868a303cbae4ff/tomli-2.2.1.tar.gz", hash = "sha256:cd45e1dc79c835ce60f7404ec8119f2eb06d38b1deba146f07ced3bbc44505ff", size = 17175 }
wheels = [
    { url = "https://files.pythonhosted.org/packages/43/ca/75707e6efa2b37c77dadb324ae7d9571cb424e61ea73fad7c56c2d14527f/tomli-2.2.1-cp311-cp311-macosx_10_9_x86_64.whl", hash = "sha256:678e4fa69e4575eb77d103de3df8a895e1591b48e740211bd1067378c69e8249", size = 131077 },
    { url = "https://files.pythonhosted.org/packages/c7/16/51ae563a8615d472fdbffc43a3f3d46588c264ac4f024f63f01283becfbb/tomli-2.2.1-cp311-cp311-macosx_11_0_arm64.whl", hash = "sha256:023aa114dd824ade0100497eb2318602af309e5a55595f76b626d6d9f3b7b0a6", size = 123429 },
    { url = "https://files.pythonhosted.org/packages/f1/dd/4f6cd1e7b160041db83c694abc78e100473c15d54620083dbd5aae7b990e/tomli-2.2.1-cp311-cp311-manylinux_2_17_aarch64.manylinux2014_aarch64.whl", hash = "sha256:ece47d672db52ac607a3d9599a9d48dcb2f2f735c6c2d1f34130085bb12b112a", size = 226067 },
    { url = "https://files.pythonhosted.org/packages/a9/6b/c54ede5dc70d648cc6361eaf429304b02f2871a345bbdd51e993d6cdf550/tomli-2.2.1-cp311-cp311-manylinux_2_17_x86_64.manylinux2014_x86_64.whl", hash = "sha256:6972ca9c9cc9f0acaa56a8ca1ff51e7af152a9f87fb64623e31d5c83700080ee", size = 236030 },
    { url = "https://files.pythonhosted.org/packages/1f/47/999514fa49cfaf7a92c805a86c3c43f4215621855d151b61c602abb38091/tomli-2.2.1-cp311-cp311-manylinux_2_5_i686.manylinux1_i686.manylinux_2_17_i686.manylinux2014_i686.whl", hash = "sha256:c954d2250168d28797dd4e3ac5cf812a406cd5a92674ee4c8f123c889786aa8e", size = 240898 },
    { url = "https://files.pythonhosted.org/packages/73/41/0a01279a7ae09ee1573b423318e7934674ce06eb33f50936655071d81a24/tomli-2.2.1-cp311-cp311-musllinux_1_2_aarch64.whl", hash = "sha256:8dd28b3e155b80f4d54beb40a441d366adcfe740969820caf156c019fb5c7ec4", size = 229894 },
    { url = "https://files.pythonhosted.org/packages/55/18/5d8bc5b0a0362311ce4d18830a5d28943667599a60d20118074ea1b01bb7/tomli-2.2.1-cp311-cp311-musllinux_1_2_i686.whl", hash = "sha256:e59e304978767a54663af13c07b3d1af22ddee3bb2fb0618ca1593e4f593a106", size = 245319 },
    { url = "https://files.pythonhosted.org/packages/92/a3/7ade0576d17f3cdf5ff44d61390d4b3febb8a9fc2b480c75c47ea048c646/tomli-2.2.1-cp311-cp311-musllinux_1_2_x86_64.whl", hash = "sha256:33580bccab0338d00994d7f16f4c4ec25b776af3ffaac1ed74e0b3fc95e885a8", size = 238273 },
    { url = "https://files.pythonhosted.org/packages/72/6f/fa64ef058ac1446a1e51110c375339b3ec6be245af9d14c87c4a6412dd32/tomli-2.2.1-cp311-cp311-win32.whl", hash = "sha256:465af0e0875402f1d226519c9904f37254b3045fc5084697cefb9bdde1ff99ff", size = 98310 },
    { url = "https://files.pythonhosted.org/packages/6a/1c/4a2dcde4a51b81be3530565e92eda625d94dafb46dbeb15069df4caffc34/tomli-2.2.1-cp311-cp311-win_amd64.whl", hash = "sha256:2d0f2fdd22b02c6d81637a3c95f8cd77f995846af7414c5c4b8d0545afa1bc4b", size = 108309 },
    { url = "https://files.pythonhosted.org/packages/52/e1/f8af4c2fcde17500422858155aeb0d7e93477a0d59a98e56cbfe75070fd0/tomli-2.2.1-cp312-cp312-macosx_10_13_x86_64.whl", hash = "sha256:4a8f6e44de52d5e6c657c9fe83b562f5f4256d8ebbfe4ff922c495620a7f6cea", size = 132762 },
    { url = "https://files.pythonhosted.org/packages/03/b8/152c68bb84fc00396b83e7bbddd5ec0bd3dd409db4195e2a9b3e398ad2e3/tomli-2.2.1-cp312-cp312-macosx_11_0_arm64.whl", hash = "sha256:8d57ca8095a641b8237d5b079147646153d22552f1c637fd3ba7f4b0b29167a8", size = 123453 },
    { url = "https://files.pythonhosted.org/packages/c8/d6/fc9267af9166f79ac528ff7e8c55c8181ded34eb4b0e93daa767b8841573/tomli-2.2.1-cp312-cp312-manylinux_2_17_aarch64.manylinux2014_aarch64.whl", hash = "sha256:4e340144ad7ae1533cb897d406382b4b6fede8890a03738ff1683af800d54192", size = 233486 },
    { url = "https://files.pythonhosted.org/packages/5c/51/51c3f2884d7bab89af25f678447ea7d297b53b5a3b5730a7cb2ef6069f07/tomli-2.2.1-cp312-cp312-manylinux_2_17_x86_64.manylinux2014_x86_64.whl", hash = "sha256:db2b95f9de79181805df90bedc5a5ab4c165e6ec3fe99f970d0e302f384ad222", size = 242349 },
    { url = "https://files.pythonhosted.org/packages/ab/df/bfa89627d13a5cc22402e441e8a931ef2108403db390ff3345c05253935e/tomli-2.2.1-cp312-cp312-manylinux_2_5_i686.manylinux1_i686.manylinux_2_17_i686.manylinux2014_i686.whl", hash = "sha256:40741994320b232529c802f8bc86da4e1aa9f413db394617b9a256ae0f9a7f77", size = 252159 },
    { url = "https://files.pythonhosted.org/packages/9e/6e/fa2b916dced65763a5168c6ccb91066f7639bdc88b48adda990db10c8c0b/tomli-2.2.1-cp312-cp312-musllinux_1_2_aarch64.whl", hash = "sha256:400e720fe168c0f8521520190686ef8ef033fb19fc493da09779e592861b78c6", size = 237243 },
    { url = "https://files.pythonhosted.org/packages/b4/04/885d3b1f650e1153cbb93a6a9782c58a972b94ea4483ae4ac5cedd5e4a09/tomli-2.2.1-cp312-cp312-musllinux_1_2_i686.whl", hash = "sha256:02abe224de6ae62c19f090f68da4e27b10af2b93213d36cf44e6e1c5abd19fdd", size = 259645 },
    { url = "https://files.pythonhosted.org/packages/9c/de/6b432d66e986e501586da298e28ebeefd3edc2c780f3ad73d22566034239/tomli-2.2.1-cp312-cp312-musllinux_1_2_x86_64.whl", hash = "sha256:b82ebccc8c8a36f2094e969560a1b836758481f3dc360ce9a3277c65f374285e", size = 244584 },
    { url = "https://files.pythonhosted.org/packages/1c/9a/47c0449b98e6e7d1be6cbac02f93dd79003234ddc4aaab6ba07a9a7482e2/tomli-2.2.1-cp312-cp312-win32.whl", hash = "sha256:889f80ef92701b9dbb224e49ec87c645ce5df3fa2cc548664eb8a25e03127a98", size = 98875 },
    { url = "https://files.pythonhosted.org/packages/ef/60/9b9638f081c6f1261e2688bd487625cd1e660d0a85bd469e91d8db969734/tomli-2.2.1-cp312-cp312-win_amd64.whl", hash = "sha256:7fc04e92e1d624a4a63c76474610238576942d6b8950a2d7f908a340494e67e4", size = 109418 },
    { url = "https://files.pythonhosted.org/packages/04/90/2ee5f2e0362cb8a0b6499dc44f4d7d48f8fff06d28ba46e6f1eaa61a1388/tomli-2.2.1-cp313-cp313-macosx_10_13_x86_64.whl", hash = "sha256:f4039b9cbc3048b2416cc57ab3bda989a6fcf9b36cf8937f01a6e731b64f80d7", size = 132708 },
    { url = "https://files.pythonhosted.org/packages/c0/ec/46b4108816de6b385141f082ba99e315501ccd0a2ea23db4a100dd3990ea/tomli-2.2.1-cp313-cp313-macosx_11_0_arm64.whl", hash = "sha256:286f0ca2ffeeb5b9bd4fcc8d6c330534323ec51b2f52da063b11c502da16f30c", size = 123582 },
    { url = "https://files.pythonhosted.org/packages/a0/bd/b470466d0137b37b68d24556c38a0cc819e8febe392d5b199dcd7f578365/tomli-2.2.1-cp313-cp313-manylinux_2_17_aarch64.manylinux2014_aarch64.whl", hash = "sha256:a92ef1a44547e894e2a17d24e7557a5e85a9e1d0048b0b5e7541f76c5032cb13", size = 232543 },
    { url = "https://files.pythonhosted.org/packages/d9/e5/82e80ff3b751373f7cead2815bcbe2d51c895b3c990686741a8e56ec42ab/tomli-2.2.1-cp313-cp313-manylinux_2_17_x86_64.manylinux2014_x86_64.whl", hash = "sha256:9316dc65bed1684c9a98ee68759ceaed29d229e985297003e494aa825ebb0281", size = 241691 },
    { url = "https://files.pythonhosted.org/packages/05/7e/2a110bc2713557d6a1bfb06af23dd01e7dde52b6ee7dadc589868f9abfac/tomli-2.2.1-cp313-cp313-manylinux_2_5_i686.manylinux1_i686.manylinux_2_17_i686.manylinux2014_i686.whl", hash = "sha256:e85e99945e688e32d5a35c1ff38ed0b3f41f43fad8df0bdf79f72b2ba7bc5272", size = 251170 },
    { url = "https://files.pythonhosted.org/packages/64/7b/22d713946efe00e0adbcdfd6d1aa119ae03fd0b60ebed51ebb3fa9f5a2e5/tomli-2.2.1-cp313-cp313-musllinux_1_2_aarch64.whl", hash = "sha256:ac065718db92ca818f8d6141b5f66369833d4a80a9d74435a268c52bdfa73140", size = 236530 },
    { url = "https://files.pythonhosted.org/packages/38/31/3a76f67da4b0cf37b742ca76beaf819dca0ebef26d78fc794a576e08accf/tomli-2.2.1-cp313-cp313-musllinux_1_2_i686.whl", hash = "sha256:d920f33822747519673ee656a4b6ac33e382eca9d331c87770faa3eef562aeb2", size = 258666 },
    { url = "https://files.pythonhosted.org/packages/07/10/5af1293da642aded87e8a988753945d0cf7e00a9452d3911dd3bb354c9e2/tomli-2.2.1-cp313-cp313-musllinux_1_2_x86_64.whl", hash = "sha256:a198f10c4d1b1375d7687bc25294306e551bf1abfa4eace6650070a5c1ae2744", size = 243954 },
    { url = "https://files.pythonhosted.org/packages/5b/b9/1ed31d167be802da0fc95020d04cd27b7d7065cc6fbefdd2f9186f60d7bd/tomli-2.2.1-cp313-cp313-win32.whl", hash = "sha256:d3f5614314d758649ab2ab3a62d4f2004c825922f9e370b29416484086b264ec", size = 98724 },
    { url = "https://files.pythonhosted.org/packages/c7/32/b0963458706accd9afcfeb867c0f9175a741bf7b19cd424230714d722198/tomli-2.2.1-cp313-cp313-win_amd64.whl", hash = "sha256:a38aa0308e754b0e3c67e344754dff64999ff9b513e691d0e786265c93583c69", size = 109383 },
    { url = "https://files.pythonhosted.org/packages/6e/c2/61d3e0f47e2b74ef40a68b9e6ad5984f6241a942f7cd3bbfbdbd03861ea9/tomli-2.2.1-py3-none-any.whl", hash = "sha256:cb55c73c5f4408779d0cf3eef9f762b9c9f147a77de7b258bef0a5628adc85cc", size = 14257 },
]

[[package]]
name = "toolz"
version = "1.0.0"
source = { registry = "https://pypi.org/simple" }
sdist = { url = "https://files.pythonhosted.org/packages/8a/0b/d80dfa675bf592f636d1ea0b835eab4ec8df6e9415d8cfd766df54456123/toolz-1.0.0.tar.gz", hash = "sha256:2c86e3d9a04798ac556793bced838816296a2f085017664e4995cb40a1047a02", size = 66790 }
wheels = [
    { url = "https://files.pythonhosted.org/packages/03/98/eb27cc78ad3af8e302c9d8ff4977f5026676e130d28dd7578132a457170c/toolz-1.0.0-py3-none-any.whl", hash = "sha256:292c8f1c4e7516bf9086f8850935c799a874039c8bcf959d47b600e4c44a6236", size = 56383 },
]

[[package]]
name = "tornado"
version = "6.4.2"
source = { registry = "https://pypi.org/simple" }
sdist = { url = "https://files.pythonhosted.org/packages/59/45/a0daf161f7d6f36c3ea5fc0c2de619746cc3dd4c76402e9db545bd920f63/tornado-6.4.2.tar.gz", hash = "sha256:92bad5b4746e9879fd7bf1eb21dce4e3fc5128d71601f80005afa39237ad620b", size = 501135 }
wheels = [
    { url = "https://files.pythonhosted.org/packages/26/7e/71f604d8cea1b58f82ba3590290b66da1e72d840aeb37e0d5f7291bd30db/tornado-6.4.2-cp38-abi3-macosx_10_9_universal2.whl", hash = "sha256:e828cce1123e9e44ae2a50a9de3055497ab1d0aeb440c5ac23064d9e44880da1", size = 436299 },
    { url = "https://files.pythonhosted.org/packages/96/44/87543a3b99016d0bf54fdaab30d24bf0af2e848f1d13d34a3a5380aabe16/tornado-6.4.2-cp38-abi3-macosx_10_9_x86_64.whl", hash = "sha256:072ce12ada169c5b00b7d92a99ba089447ccc993ea2143c9ede887e0937aa803", size = 434253 },
    { url = "https://files.pythonhosted.org/packages/cb/fb/fdf679b4ce51bcb7210801ef4f11fdac96e9885daa402861751353beea6e/tornado-6.4.2-cp38-abi3-manylinux_2_17_aarch64.manylinux2014_aarch64.whl", hash = "sha256:1a017d239bd1bb0919f72af256a970624241f070496635784d9bf0db640d3fec", size = 437602 },
    { url = "https://files.pythonhosted.org/packages/4f/3b/e31aeffffc22b475a64dbeb273026a21b5b566f74dee48742817626c47dc/tornado-6.4.2-cp38-abi3-manylinux_2_5_i686.manylinux1_i686.manylinux_2_17_i686.manylinux2014_i686.whl", hash = "sha256:c36e62ce8f63409301537222faffcef7dfc5284f27eec227389f2ad11b09d946", size = 436972 },
    { url = "https://files.pythonhosted.org/packages/22/55/b78a464de78051a30599ceb6983b01d8f732e6f69bf37b4ed07f642ac0fc/tornado-6.4.2-cp38-abi3-manylinux_2_5_x86_64.manylinux1_x86_64.manylinux_2_17_x86_64.manylinux2014_x86_64.whl", hash = "sha256:bca9eb02196e789c9cb5c3c7c0f04fb447dc2adffd95265b2c7223a8a615ccbf", size = 437173 },
    { url = "https://files.pythonhosted.org/packages/79/5e/be4fb0d1684eb822c9a62fb18a3e44a06188f78aa466b2ad991d2ee31104/tornado-6.4.2-cp38-abi3-musllinux_1_2_aarch64.whl", hash = "sha256:304463bd0772442ff4d0f5149c6f1c2135a1fae045adf070821c6cdc76980634", size = 437892 },
    { url = "https://files.pythonhosted.org/packages/f5/33/4f91fdd94ea36e1d796147003b490fe60a0215ac5737b6f9c65e160d4fe0/tornado-6.4.2-cp38-abi3-musllinux_1_2_i686.whl", hash = "sha256:c82c46813ba483a385ab2a99caeaedf92585a1f90defb5693351fa7e4ea0bf73", size = 437334 },
    { url = "https://files.pythonhosted.org/packages/2b/ae/c1b22d4524b0e10da2f29a176fb2890386f7bd1f63aacf186444873a88a0/tornado-6.4.2-cp38-abi3-musllinux_1_2_x86_64.whl", hash = "sha256:932d195ca9015956fa502c6b56af9eb06106140d844a335590c1ec7f5277d10c", size = 437261 },
    { url = "https://files.pythonhosted.org/packages/b5/25/36dbd49ab6d179bcfc4c6c093a51795a4f3bed380543a8242ac3517a1751/tornado-6.4.2-cp38-abi3-win32.whl", hash = "sha256:2876cef82e6c5978fde1e0d5b1f919d756968d5b4282418f3146b79b58556482", size = 438463 },
    { url = "https://files.pythonhosted.org/packages/61/cc/58b1adeb1bb46228442081e746fcdbc4540905c87e8add7c277540934edb/tornado-6.4.2-cp38-abi3-win_amd64.whl", hash = "sha256:908b71bf3ff37d81073356a5fadcc660eb10c1476ee6e2725588626ce7e5ca38", size = 438907 },
]

[[package]]
name = "tqdm"
version = "4.67.1"
source = { registry = "https://pypi.org/simple" }
dependencies = [
    { name = "colorama", marker = "platform_system == 'Windows'" },
]
sdist = { url = "https://files.pythonhosted.org/packages/a8/4b/29b4ef32e036bb34e4ab51796dd745cdba7ed47ad142a9f4a1eb8e0c744d/tqdm-4.67.1.tar.gz", hash = "sha256:f8aef9c52c08c13a65f30ea34f4e5aac3fd1a34959879d7e59e63027286627f2", size = 169737 }
wheels = [
    { url = "https://files.pythonhosted.org/packages/d0/30/dc54f88dd4a2b5dc8a0279bdd7270e735851848b762aeb1c1184ed1f6b14/tqdm-4.67.1-py3-none-any.whl", hash = "sha256:26445eca388f82e72884e0d580d5464cd801a3ea01e63e5601bdff9ba6a48de2", size = 78540 },
]

[[package]]
name = "traitlets"
version = "5.14.3"
source = { registry = "https://pypi.org/simple" }
sdist = { url = "https://files.pythonhosted.org/packages/eb/79/72064e6a701c2183016abbbfedaba506d81e30e232a68c9f0d6f6fcd1574/traitlets-5.14.3.tar.gz", hash = "sha256:9ed0579d3502c94b4b3732ac120375cda96f923114522847de4b3bb98b96b6b7", size = 161621 }
wheels = [
    { url = "https://files.pythonhosted.org/packages/00/c0/8f5d070730d7836adc9c9b6408dec68c6ced86b304a9b26a14df072a6e8c/traitlets-5.14.3-py3-none-any.whl", hash = "sha256:b74e89e397b1ed28cc831db7aea759ba6640cb3de13090ca145426688ff1ac4f", size = 85359 },
]

[[package]]
name = "typing-extensions"
version = "4.12.2"
source = { registry = "https://pypi.org/simple" }
sdist = { url = "https://files.pythonhosted.org/packages/df/db/f35a00659bc03fec321ba8bce9420de607a1d37f8342eee1863174c69557/typing_extensions-4.12.2.tar.gz", hash = "sha256:1a7ead55c7e559dd4dee8856e3a88b41225abfe1ce8df57b7c13915fe121ffb8", size = 85321 }
wheels = [
    { url = "https://files.pythonhosted.org/packages/26/9f/ad63fc0248c5379346306f8668cda6e2e2e9c95e01216d2b8ffd9ff037d0/typing_extensions-4.12.2-py3-none-any.whl", hash = "sha256:04e5ca0351e0f3f85c6853954072df659d0d13fac324d0072316b67d7794700d", size = 37438 },
]

[[package]]
name = "tzdata"
version = "2025.1"
source = { registry = "https://pypi.org/simple" }
sdist = { url = "https://files.pythonhosted.org/packages/43/0f/fa4723f22942480be4ca9527bbde8d43f6c3f2fe8412f00e7f5f6746bc8b/tzdata-2025.1.tar.gz", hash = "sha256:24894909e88cdb28bd1636c6887801df64cb485bd593f2fd83ef29075a81d694", size = 194950 }
wheels = [
    { url = "https://files.pythonhosted.org/packages/0f/dd/84f10e23edd882c6f968c21c2434fe67bd4a528967067515feca9e611e5e/tzdata-2025.1-py2.py3-none-any.whl", hash = "sha256:7e127113816800496f027041c570f50bcd464a020098a3b6b199517772303639", size = 346762 },
]

[[package]]
name = "urllib3"
version = "2.2.3"
source = { registry = "https://pypi.org/simple" }
sdist = { url = "https://files.pythonhosted.org/packages/ed/63/22ba4ebfe7430b76388e7cd448d5478814d3032121827c12a2cc287e2260/urllib3-2.2.3.tar.gz", hash = "sha256:e7d814a81dad81e6caf2ec9fdedb284ecc9c73076b62654547cc64ccdcae26e9", size = 300677 }
wheels = [
    { url = "https://files.pythonhosted.org/packages/ce/d9/5f4c13cecde62396b0d3fe530a50ccea91e7dfc1ccf0e09c228841bb5ba8/urllib3-2.2.3-py3-none-any.whl", hash = "sha256:ca899ca043dcb1bafa3e262d73aa25c465bfb49e0bd9dd5d59f1d0acba2f8fac", size = 126338 },
]

[[package]]
name = "virtualenv"
version = "20.28.0"
source = { registry = "https://pypi.org/simple" }
dependencies = [
    { name = "distlib" },
    { name = "filelock" },
    { name = "platformdirs" },
]
sdist = { url = "https://files.pythonhosted.org/packages/bf/75/53316a5a8050069228a2f6d11f32046cfa94fbb6cc3f08703f59b873de2e/virtualenv-20.28.0.tar.gz", hash = "sha256:2c9c3262bb8e7b87ea801d715fae4495e6032450c71d2309be9550e7364049aa", size = 7650368 }
wheels = [
    { url = "https://files.pythonhosted.org/packages/10/f9/0919cf6f1432a8c4baa62511f8f8da8225432d22e83e3476f5be1a1edc6e/virtualenv-20.28.0-py3-none-any.whl", hash = "sha256:23eae1b4516ecd610481eda647f3a7c09aea295055337331bb4e6892ecce47b0", size = 4276702 },
]

[[package]]
name = "watchdog"
version = "6.0.0"
source = { registry = "https://pypi.org/simple" }
sdist = { url = "https://files.pythonhosted.org/packages/db/7d/7f3d619e951c88ed75c6037b246ddcf2d322812ee8ea189be89511721d54/watchdog-6.0.0.tar.gz", hash = "sha256:9ddf7c82fda3ae8e24decda1338ede66e1c99883db93711d8fb941eaa2d8c282", size = 131220 }
wheels = [
    { url = "https://files.pythonhosted.org/packages/e0/24/d9be5cd6642a6aa68352ded4b4b10fb0d7889cb7f45814fb92cecd35f101/watchdog-6.0.0-cp311-cp311-macosx_10_9_universal2.whl", hash = "sha256:6eb11feb5a0d452ee41f824e271ca311a09e250441c262ca2fd7ebcf2461a06c", size = 96393 },
    { url = "https://files.pythonhosted.org/packages/63/7a/6013b0d8dbc56adca7fdd4f0beed381c59f6752341b12fa0886fa7afc78b/watchdog-6.0.0-cp311-cp311-macosx_10_9_x86_64.whl", hash = "sha256:ef810fbf7b781a5a593894e4f439773830bdecb885e6880d957d5b9382a960d2", size = 88392 },
    { url = "https://files.pythonhosted.org/packages/d1/40/b75381494851556de56281e053700e46bff5b37bf4c7267e858640af5a7f/watchdog-6.0.0-cp311-cp311-macosx_11_0_arm64.whl", hash = "sha256:afd0fe1b2270917c5e23c2a65ce50c2a4abb63daafb0d419fde368e272a76b7c", size = 89019 },
    { url = "https://files.pythonhosted.org/packages/39/ea/3930d07dafc9e286ed356a679aa02d777c06e9bfd1164fa7c19c288a5483/watchdog-6.0.0-cp312-cp312-macosx_10_13_universal2.whl", hash = "sha256:bdd4e6f14b8b18c334febb9c4425a878a2ac20efd1e0b231978e7b150f92a948", size = 96471 },
    { url = "https://files.pythonhosted.org/packages/12/87/48361531f70b1f87928b045df868a9fd4e253d9ae087fa4cf3f7113be363/watchdog-6.0.0-cp312-cp312-macosx_10_13_x86_64.whl", hash = "sha256:c7c15dda13c4eb00d6fb6fc508b3c0ed88b9d5d374056b239c4ad1611125c860", size = 88449 },
    { url = "https://files.pythonhosted.org/packages/5b/7e/8f322f5e600812e6f9a31b75d242631068ca8f4ef0582dd3ae6e72daecc8/watchdog-6.0.0-cp312-cp312-macosx_11_0_arm64.whl", hash = "sha256:6f10cb2d5902447c7d0da897e2c6768bca89174d0c6e1e30abec5421af97a5b0", size = 89054 },
    { url = "https://files.pythonhosted.org/packages/68/98/b0345cabdce2041a01293ba483333582891a3bd5769b08eceb0d406056ef/watchdog-6.0.0-cp313-cp313-macosx_10_13_universal2.whl", hash = "sha256:490ab2ef84f11129844c23fb14ecf30ef3d8a6abafd3754a6f75ca1e6654136c", size = 96480 },
    { url = "https://files.pythonhosted.org/packages/85/83/cdf13902c626b28eedef7ec4f10745c52aad8a8fe7eb04ed7b1f111ca20e/watchdog-6.0.0-cp313-cp313-macosx_10_13_x86_64.whl", hash = "sha256:76aae96b00ae814b181bb25b1b98076d5fc84e8a53cd8885a318b42b6d3a5134", size = 88451 },
    { url = "https://files.pythonhosted.org/packages/fe/c4/225c87bae08c8b9ec99030cd48ae9c4eca050a59bf5c2255853e18c87b50/watchdog-6.0.0-cp313-cp313-macosx_11_0_arm64.whl", hash = "sha256:a175f755fc2279e0b7312c0035d52e27211a5bc39719dd529625b1930917345b", size = 89057 },
    { url = "https://files.pythonhosted.org/packages/a9/c7/ca4bf3e518cb57a686b2feb4f55a1892fd9a3dd13f470fca14e00f80ea36/watchdog-6.0.0-py3-none-manylinux2014_aarch64.whl", hash = "sha256:7607498efa04a3542ae3e05e64da8202e58159aa1fa4acddf7678d34a35d4f13", size = 79079 },
    { url = "https://files.pythonhosted.org/packages/5c/51/d46dc9332f9a647593c947b4b88e2381c8dfc0942d15b8edc0310fa4abb1/watchdog-6.0.0-py3-none-manylinux2014_armv7l.whl", hash = "sha256:9041567ee8953024c83343288ccc458fd0a2d811d6a0fd68c4c22609e3490379", size = 79078 },
    { url = "https://files.pythonhosted.org/packages/d4/57/04edbf5e169cd318d5f07b4766fee38e825d64b6913ca157ca32d1a42267/watchdog-6.0.0-py3-none-manylinux2014_i686.whl", hash = "sha256:82dc3e3143c7e38ec49d61af98d6558288c415eac98486a5c581726e0737c00e", size = 79076 },
    { url = "https://files.pythonhosted.org/packages/ab/cc/da8422b300e13cb187d2203f20b9253e91058aaf7db65b74142013478e66/watchdog-6.0.0-py3-none-manylinux2014_ppc64.whl", hash = "sha256:212ac9b8bf1161dc91bd09c048048a95ca3a4c4f5e5d4a7d1b1a7d5752a7f96f", size = 79077 },
    { url = "https://files.pythonhosted.org/packages/2c/3b/b8964e04ae1a025c44ba8e4291f86e97fac443bca31de8bd98d3263d2fcf/watchdog-6.0.0-py3-none-manylinux2014_ppc64le.whl", hash = "sha256:e3df4cbb9a450c6d49318f6d14f4bbc80d763fa587ba46ec86f99f9e6876bb26", size = 79078 },
    { url = "https://files.pythonhosted.org/packages/62/ae/a696eb424bedff7407801c257d4b1afda455fe40821a2be430e173660e81/watchdog-6.0.0-py3-none-manylinux2014_s390x.whl", hash = "sha256:2cce7cfc2008eb51feb6aab51251fd79b85d9894e98ba847408f662b3395ca3c", size = 79077 },
    { url = "https://files.pythonhosted.org/packages/b5/e8/dbf020b4d98251a9860752a094d09a65e1b436ad181faf929983f697048f/watchdog-6.0.0-py3-none-manylinux2014_x86_64.whl", hash = "sha256:20ffe5b202af80ab4266dcd3e91aae72bf2da48c0d33bdb15c66658e685e94e2", size = 79078 },
    { url = "https://files.pythonhosted.org/packages/07/f6/d0e5b343768e8bcb4cda79f0f2f55051bf26177ecd5651f84c07567461cf/watchdog-6.0.0-py3-none-win32.whl", hash = "sha256:07df1fdd701c5d4c8e55ef6cf55b8f0120fe1aef7ef39a1c6fc6bc2e606d517a", size = 79065 },
    { url = "https://files.pythonhosted.org/packages/db/d9/c495884c6e548fce18a8f40568ff120bc3a4b7b99813081c8ac0c936fa64/watchdog-6.0.0-py3-none-win_amd64.whl", hash = "sha256:cbafb470cf848d93b5d013e2ecb245d4aa1c8fd0504e863ccefa32445359d680", size = 79070 },
    { url = "https://files.pythonhosted.org/packages/33/e8/e40370e6d74ddba47f002a32919d91310d6074130fe4e17dabcafc15cbf1/watchdog-6.0.0-py3-none-win_ia64.whl", hash = "sha256:a1914259fa9e1454315171103c6a30961236f508b9b623eae470268bbcc6a22f", size = 79067 },
]

[[package]]
name = "wcwidth"
version = "0.2.13"
source = { registry = "https://pypi.org/simple" }
sdist = { url = "https://files.pythonhosted.org/packages/6c/63/53559446a878410fc5a5974feb13d31d78d752eb18aeba59c7fef1af7598/wcwidth-0.2.13.tar.gz", hash = "sha256:72ea0c06399eb286d978fdedb6923a9eb47e1c486ce63e9b4e64fc18303972b5", size = 101301 }
wheels = [
    { url = "https://files.pythonhosted.org/packages/fd/84/fd2ba7aafacbad3c4201d395674fc6348826569da3c0937e75505ead3528/wcwidth-0.2.13-py2.py3-none-any.whl", hash = "sha256:3da69048e4540d84af32131829ff948f1e022c1c6bdb8d6102117aac784f6859", size = 34166 },
]

[[package]]
name = "webencodings"
version = "0.5.1"
source = { registry = "https://pypi.org/simple" }
sdist = { url = "https://files.pythonhosted.org/packages/0b/02/ae6ceac1baeda530866a85075641cec12989bd8d31af6d5ab4a3e8c92f47/webencodings-0.5.1.tar.gz", hash = "sha256:b36a1c245f2d304965eb4e0a82848379241dc04b865afcc4aab16748587e1923", size = 9721 }
wheels = [
    { url = "https://files.pythonhosted.org/packages/f4/24/2a3e3df732393fed8b3ebf2ec078f05546de641fe1b667ee316ec1dcf3b7/webencodings-0.5.1-py2.py3-none-any.whl", hash = "sha256:a0af1213f3c2226497a97e2b3aa01a7e4bee4f403f95be16fc9acd2947514a78", size = 11774 },
]

[[package]]
name = "xarray"
version = "2025.1.2"
source = { registry = "https://pypi.org/simple" }
dependencies = [
    { name = "numpy" },
    { name = "packaging" },
    { name = "pandas" },
]
sdist = { url = "https://files.pythonhosted.org/packages/89/c0/edb2f6cfafa5369106f927409f6211141c3296c14877cc634d8ee4c970a4/xarray-2025.1.2.tar.gz", hash = "sha256:e7675c79ac69d274dd3b3c5450ce57176928d2792947576251ed1c7df1783224", size = 3271214 }
wheels = [
    { url = "https://files.pythonhosted.org/packages/05/79/4e19100342fe13d69fd6e77b343e2269924fec681258e2ea21b55576aad2/xarray-2025.1.2-py3-none-any.whl", hash = "sha256:a7ad6a36c6e0becd67f8aff6a7808d20e4bdcd344debb5205f0a34b1a4a7f8d6", size = 1247773 },
]

[[package]]
name = "xarray-einstats"
version = "0.8.0"
source = { registry = "https://pypi.org/simple" }
dependencies = [
    { name = "numpy" },
    { name = "scipy" },
    { name = "xarray" },
]
sdist = { url = "https://files.pythonhosted.org/packages/ed/5d/654cca0448ad5c1d0333530511bc20eefaab304a4362dcbdc7ea3da12a3d/xarray_einstats-0.8.0.tar.gz", hash = "sha256:7f1573f9bd4d60d6e7ed9fd27c4db39da51ec49bf8ba654d4602a139a6309d7f", size = 30225 }
wheels = [
    { url = "https://files.pythonhosted.org/packages/f8/07/27f0d68989bb1c44a781747e222dda67cf65002834ed35ad91abd1a71802/xarray_einstats-0.8.0-py3-none-any.whl", hash = "sha256:fd00552c3fb5c859b1ebc7c88a97342d3bb93d14bba904c5a9b94a4f724b76b4", size = 32553 },
]<|MERGE_RESOLUTION|>--- conflicted
+++ resolved
@@ -515,11 +515,7 @@
 
 [[package]]
 name = "flowmc"
-<<<<<<< HEAD
-version = "0.4.2"
-=======
 version = "0.4.3"
->>>>>>> 2a5d52b0
 source = { editable = "." }
 dependencies = [
     { name = "chex" },
