[project]
name = "flowMC"
<<<<<<< HEAD
version = "0.4.2"
=======
version = "0.4.4"
>>>>>>> ecfef610
description = "Normalizing flow exhanced sampler in jax"
authors = [
    { name = "Kaze Wong", email = "kazewong.physics@gmail.com"},
    { name = "Marylou Gabrié"},
    { name = "Dan Foreman-Mackey"}
]

classifiers = [
    "Programming Language :: Python :: 3.11",
    "Programming Language :: Python :: 3.12",
    "Programming Language :: Python :: 3.13",
    "License :: OSI Approved :: MIT License",
    "Intended Audience :: Science/Research",
    "Topic :: Scientific/Engineering :: Artificial Intelligence",
    "Topic :: Scientific/Engineering :: Mathematics",
    "Topic :: Scientific/Engineering :: Information Analysis",
]

readme = "README.md"
requires-python = ">=3.11"
keywords = ["sampling", "inference", "machine learning", "normalizing", "autodiff", "jax"]
dependencies = [
    "chex>=0.1.87",
    "equinox>=0.11.9",
    "jax[cpu]>=0.5.0",
    "jaxtyping>=0.2.36",
    "optax>=0.2.4",
    "scikit-learn>=1.6.0",
    "tqdm>=4.67.1",
]
license = { file = "LICENSE" }

[project.urls]
Documentation = "https://github.com/kazewong/flowMC"


[project.optional-dependencies]
docs = [
    "mkdocs-gen-files==0.5.0",
    "mkdocs-jupyter==0.25.1",
    "mkdocs-literate-nav==0.6.1",
    "mkdocs-material==9.5.47",
    "mkdocs==1.6.1",
    "mkdocstrings[python]==0.27.0",
    "pymdown-extensions==10.12",
]
visualize = [
    "arviz>=0.21.0",
    "corner>=2.2.3",
    "matplotlib>=3.9.3",
]
cuda = [
    "jax[cuda12]>=0.5.0",
]
codeqa = [
    "coveralls>=4.0.1",
    "pre-commit>=4.0.1",
    "pyright>=1.1.389",
    "pytest>=8.3.3",
    "ruff>=0.8.0",
]

[dependency-groups]
dev = [
    "flowMC",
    "ipykernel>=6.29.5",
]

[tool.uv.sources]
flowMC = { workspace = true }


[build-system]
requires = ["hatchling"]
build-backend = "hatchling.build"


[tool.pyright]
include = [
    "src",
    "tests",
]
exclude = [
    "docs"
]

[tool.coverage.report]
exclude_also = [
    'def __repr__',
    "raise AssertionError",
    "raise NotImplementedError",
    "@(abc\\. )?abstractmethod",
    "def tree_flatten",
    "def tree_unflatten",
]<|MERGE_RESOLUTION|>--- conflicted
+++ resolved
@@ -1,10 +1,6 @@
 [project]
 name = "flowMC"
-<<<<<<< HEAD
-version = "0.4.2"
-=======
 version = "0.4.4"
->>>>>>> ecfef610
 description = "Normalizing flow exhanced sampler in jax"
 authors = [
     { name = "Kaze Wong", email = "kazewong.physics@gmail.com"},
