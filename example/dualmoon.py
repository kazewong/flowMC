<<<<<<< HEAD
from flowMC.nfmodel.realNVP import RealNVP
from flowMC.nfmodel.rqSpline import RQSpline
from flowMC.sampler.MALA import MALA

=======
>>>>>>> 46a4dbaa
import jax
import jax.numpy as jnp  # JAX NumPy
from jax.scipy.special import logsumexp
import numpy as np

from flowMC.nfmodel.realNVP import RealNVP
from flowMC.nfmodel.rqSpline import RQSpline
from flowMC.nfmodel.utils import *
from flowMC.sampler.MALA import make_mala_sampler, mala_sampler_autotune
from flowMC.sampler.Sampler import Sampler
from flowMC.utils.PRNG_keys import initialize_rng_keys


def dual_moon_pe(x):
    """
    Term 2 and 3 separate the distribution and smear it along the first and second dimension
    """
    term1 = 0.5 * ((jnp.linalg.norm(x) - 2) / 0.1) ** 2
    term2 = -0.5 * ((x[:1] + jnp.array([-3.0, 3.0])) / 0.8) ** 2
    term3 = -0.5 * ((x[1:2] + jnp.array([-3.0, 3.0])) / 0.6) ** 2
    return -(term1 - logsumexp(term2) - logsumexp(term3))

### Demo config

n_dim = 5
n_chains = 20
n_loop_training = 5
n_loop_production = 5
n_local_steps = 100
n_global_steps = 100
learning_rate = 0.001
momentum = 0.9
num_epochs = 30
batch_size = 10000

print("Preparing RNG keys")
rng_key_set = initialize_rng_keys(n_chains, seed=42)

print("Initializing MCMC model and normalizing flow model.")

initial_position = jax.random.normal(rng_key_set[0], shape=(n_chains, n_dim)) * 1

model = RQSpline(n_dim, 10, [128, 128], 8)


MALA_Sampler = MALA(dual_moon_pe, True, {"step_size": 1e-1})

local_sampler_caller = lambda x: MALA_Sampler.make_sampler()

print("Initializing sampler class")

nf_sampler = Sampler(
    n_dim,
    rng_key_set,
    local_sampler_caller,
    {'dt':1e-1},
    dual_moon_pe,
    model,
    n_loop_training=n_loop_training,
    n_loop_production=n_loop_production,
    n_local_steps=n_local_steps,
    n_global_steps=n_global_steps,
    n_chains=n_chains,
    n_epochs=num_epochs,
    learning_rate=learning_rate,
    momentum=momentum,
    batch_size=batch_size,
    use_global=True,
)
print("Sampling")

nf_sampler.sample(initial_position)

summary = nf_sampler.get_sampler_state(training=True)
chains, log_prob, local_accs, global_accs, loss_vals = summary.values() 
nf_samples = nf_sampler.sample_flow(10000)

print(
    "chains shape: ",
    chains.shape,
    "local_accs shape: ",
    local_accs.shape,
    "global_accs shape: ",
    global_accs.shape,
)

chains = np.array(chains)
nf_samples = np.array(nf_samples[1])
loss_vals = np.array(loss_vals)

import corner
import matplotlib.pyplot as plt

# Plot one chain to show the jump
plt.figure(figsize=(6, 6))
axs = [plt.subplot(2, 2, i + 1) for i in range(4)]
plt.sca(axs[0])
plt.title("2 chains")
plt.plot(chains[0, :, 0], chains[0, :, 1], alpha=0.5)
plt.plot(chains[1, :, 0], chains[1, :, 1], alpha=0.5)
plt.xlabel("$x_1$")
plt.ylabel("$x_2$")

plt.sca(axs[1])
plt.title("NF loss")
plt.plot(loss_vals.reshape(-1))
plt.xlabel("iteration")

plt.sca(axs[2])
plt.title("Local Acceptance")
plt.plot(local_accs.mean(0))
plt.xlabel("iteration")

plt.sca(axs[3])
plt.title("Global Acceptance")
plt.plot(global_accs.mean(0))
plt.xlabel("iteration")
plt.tight_layout()
plt.show(block=False)

# Plot all chains
figure = corner.corner(
    chains.reshape(-1, n_dim), labels=["$x_1$", "$x_2$", "$x_3$", "$x_4$", "$x_5$"]
)
figure.set_size_inches(7, 7)
figure.suptitle("Visualize samples")
plt.show(block=False)

# Plot Nf samples
figure = corner.corner(nf_samples, labels=["$x_1$", "$x_2$", "$x_3$", "$x_4$", "$x_5$"])
figure.set_size_inches(7, 7)
figure.suptitle("Visualize NF samples")
plt.show()<|MERGE_RESOLUTION|>--- conflicted
+++ resolved
@@ -1,10 +1,5 @@
-<<<<<<< HEAD
-from flowMC.nfmodel.realNVP import RealNVP
 from flowMC.nfmodel.rqSpline import RQSpline
 from flowMC.sampler.MALA import MALA
-
-=======
->>>>>>> 46a4dbaa
 import jax
 import jax.numpy as jnp  # JAX NumPy
 from jax.scipy.special import logsumexp
