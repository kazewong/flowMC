--- conflicted
+++ resolved
@@ -64,12 +64,9 @@
         learning_rate: float = 1e-3,
         batch_size: int = 10000,
         n_max_examples: int = 10000,
-<<<<<<< HEAD
         local_thinning: int = 1,
         global_thinning: int = 1,
-=======
         n_flow_sample: int = 10000,
->>>>>>> 2a5d52b0
         verbose: bool = False,
     ):
         n_training_steps = (
