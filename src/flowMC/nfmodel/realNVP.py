--- conflicted
+++ resolved
@@ -163,11 +163,7 @@
             rng_key, self.base_mean.value, self.base_cov.value, shape=(n_samples,)
         )
         samples = self.inverse(gaussian)
-<<<<<<< HEAD
-        return samples[0] # return the samples
-=======
         return samples[0] # Return only the samples 
->>>>>>> f0b91590
 
     def log_prob(self, x):
         y, log_det = self.__call__(x)
